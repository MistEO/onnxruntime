// Copyright (c) Microsoft Corporation. All rights reserved.
// Licensed under the MIT License.

#pragma once

#include <unordered_map>
#include <functional>
#include <variant>
#include <optional>

#include "core/framework/op_kernel.h"
#include "core/providers/dml/DmlExecutionProvider/src/DmlBufferRegion.h"

struct AbstractOperatorDesc;
interface IMLOperatorTensor;
struct DML_INPUT_GRAPH_EDGE_DESC;
struct DML_OUTPUT_GRAPH_EDGE_DESC;
struct DML_INTERMEDIATE_GRAPH_EDGE_DESC;

namespace onnxruntime
{
    class KernelDef;
    class Node;
}

namespace Dml
{
    struct TaggedPointer;
}

namespace Windows::AI::MachineLearning::Adapter
{
    interface __declspec(uuid("5b19a18a-5ed5-4df2-a363-21b89380a698"))
    IWinmlExecutionProvider : public IUnknown
    {
    public:
        // Hold a reference to an object until preceding work in the queue is complete.  This
        // only needs to be handled by providers which hide the asynchronous nature of
        // computation, and involve resoures which cannot be automatically by work in the
        // the provider's underlying queues.
        virtual void QueueReference(IUnknown *object) = 0;

        virtual Dml::D3D12BufferRegion GetBufferRegion(const Dml::TaggedPointer& taggedPointer, uint64_t size) const = 0;

<<<<<<< HEAD
=======
        virtual void GetABIDataInterface(
            bool isInternalOperator,
            IUnknown* data,
            IUnknown** abiData) const = 0;

>>>>>>> fd6ecc39
        virtual uint64_t TryGetPooledAllocationId(
            const Dml::TaggedPointer& taggedPointer,
            bool isInternalOperator) = 0;

        virtual void GetABIExecutionInterfaceAndInvalidateState(
            bool isInternalOperator,
            IUnknown** abiExecutionObject) const = 0;

        // Whether TransitionResourcesForOperator should be called before and after executing
        // an operator registered to this provider with the specified flags
        virtual bool TransitionsRequiredForOperator(bool isInternalOperator) = 0;

        // If TransitionsRequiredForOperator returns true, should be called before and after executing
        // an operator to transition its resources to and from the appropriate state.
        virtual void TransitionResourcesForOperator(
            bool isBeforeOp,
            uint32_t resourceCount,
            IUnknown** resources) = 0;

        // Waits for flushed work, discards unflushed work, and discards associated references to
        // prevent circular references.  Must be the last call on the object before destruction.
        virtual void Close() = 0;
    };

    using MLOperatorTensorGetter = std::function<std::variant<Microsoft::WRL::ComPtr<IMLOperatorTensor>, std::vector<Microsoft::WRL::ComPtr<IMLOperatorTensor>>>(uint32_t index)>;

    struct DmlOperatorParams
    {
        Microsoft::WRL::ComPtr<IDMLOperator> op;
        std::unique_ptr<AbstractOperatorDesc> desc;
    };

    // This is the counterpart to the MLOperatorGraphDesc ABI struct which owns its memory and uses containers.
    // Either nodesAsOperatorDesc or nodesAsIDMLOperator can have non-zero size.
    struct DmlGraphNodeCreateInfo
    {
        uint32_t nodeCount;
        std::vector<std::unique_ptr<AbstractOperatorDesc>> nodesAsOperatorDesc;
        std::vector<Microsoft::WRL::ComPtr<IDMLOperator>> nodesAsIDMLOperator;
        std::vector<DML_INPUT_GRAPH_EDGE_DESC> inputEdges;
        std::vector<DML_OUTPUT_GRAPH_EDGE_DESC> outputEdges;
        std::vector<DML_INTERMEDIATE_GRAPH_EDGE_DESC> intermediateEdges;
    };

    using GraphNodeFactory = std::function<void(
        const onnxruntime::Node& node,
        MLOperatorTensorGetter& constantInputGetter,
        const void* executionHandle,
        /*out*/ DmlGraphNodeCreateInfo* graphNodeCreateInfo
        )>;

    struct GraphNodeFactoryRegistration
    {
        GraphNodeFactory factory;
        std::optional<uint32_t> requiredInputCount;
    };

    using KernelSupportQuery = std::function<bool(const onnxruntime::Node& node)>;

    struct InternalRegistrationInfo
    {
        std::vector<uint32_t> requiredConstantCpuInputs;
        std::optional<GraphNodeFactoryRegistration> graphNodeFactoryRegistration;
        KernelSupportQuery supportQuery;
    };

    using InternalRegistrationInfoMap = std::unordered_map<onnxruntime::KernelDef*, std::shared_ptr<InternalRegistrationInfo>>;
}<|MERGE_RESOLUTION|>--- conflicted
+++ resolved
@@ -42,14 +42,6 @@
 
         virtual Dml::D3D12BufferRegion GetBufferRegion(const Dml::TaggedPointer& taggedPointer, uint64_t size) const = 0;
 
-<<<<<<< HEAD
-=======
-        virtual void GetABIDataInterface(
-            bool isInternalOperator,
-            IUnknown* data,
-            IUnknown** abiData) const = 0;
-
->>>>>>> fd6ecc39
         virtual uint64_t TryGetPooledAllocationId(
             const Dml::TaggedPointer& taggedPointer,
             bool isInternalOperator) = 0;
