// Copyright (c) Microsoft Corporation. All rights reserved.
// Licensed under the MIT License.

#pragma once

#include "GraphTransformer.h"
#include "core/providers/dml/DmlExecutionProvider/inc/IWinmlExecutionProvider.h"
#include "core/providers/dml/dml_execution_context.h"

#include <wrl/client.h>
#include <wrl/implements.h>

namespace WRL {
template <typename... TInterfaces>
using Base = Microsoft::WRL::RuntimeClass<
    Microsoft::WRL::RuntimeClassFlags<Microsoft::WRL::ClassicCom>,
    TInterfaces...>;
}

namespace Dml
{
    using Microsoft::WRL::ComPtr;
    class PooledUploadHeap;
    class ReadbackHeap;
    class ExecutionContext;
    class BucketizedBufferAllocator;
    class CPUAllocator;
    class ExecutionProvider;

    class ExecutionProviderImpl : public WRL::Base<Dml::IExecutionProvider,
                                  Windows::AI::MachineLearning::Adapter::IWinmlExecutionProvider>
    {
    public:
        ExecutionProviderImpl(
            IDMLDevice* dmlDevice,
            ID3D12Device* d3d12Device,
            ID3D12CommandQueue* queue,
            bool enableMetacommands = true);

        void ReleaseCompletedReferences();

    public: // implements Dml::IExecutionProvider
        STDMETHOD(GetD3DDevice)(_COM_Outptr_ ID3D12Device** d3dDevice) const noexcept final;

        STDMETHOD(GetDmlDevice)(_COM_Outptr_ IDMLDevice** dmlDevice) const noexcept final;

        STDMETHOD(ExecuteCommandList)(
            ID3D12GraphicsCommandList* commandList,
            _Outptr_ ID3D12Fence** fence,
            _Out_ uint64_t* completionValue
            ) const noexcept final;

        STDMETHOD(AddUAVBarrier)() const noexcept final;

        STDMETHOD(InitializeOperator)(
            IDMLCompiledOperator* op,
            _In_opt_ const DML_BUFFER_BINDING* persistentResourceBinding,
            gsl::span<const DML_BUFFER_BINDING> inputBindings
            ) const noexcept final;

        STDMETHOD(ExecuteOperator)(
            IDMLCompiledOperator* op,
            _In_opt_ const DML_BUFFER_BINDING* persistentResourceBinding,
            gsl::span<IMLOperatorTensor*> inputTensors,
            gsl::span<IMLOperatorTensor*> outputTensors
            ) const noexcept final;

        STDMETHOD(ExecuteOperator)(
            IDMLCompiledOperator* op,
            _In_opt_ const DML_BUFFER_BINDING* persistentResourceBinding,
            gsl::span<DML_BINDING_DESC> inputTensors,
            gsl::span<DML_BINDING_DESC> outputTensors
            ) const noexcept final;

        STDMETHOD(CopyTensor)(IMLOperatorTensor* dst, IMLOperatorTensor* src) const noexcept final;
        STDMETHOD(CopyTensors)(gsl::span<IMLOperatorTensor*> dst, gsl::span<IMLOperatorTensor*> src) const noexcept final;

        STDMETHOD(FillTensorWithPattern)(
            IMLOperatorTensor* dst,
            gsl::span<const std::byte> rawValue
            ) const noexcept final;

        STDMETHOD(UploadToResource)(ID3D12Resource* dstData, const void* srcData, uint64_t srcDataSize) const noexcept final;

        std::vector<std::unique_ptr<onnxruntime::ComputeCapability>>
        GetCapability(
            const onnxruntime::GraphViewer& graph,
            const onnxruntime::IExecutionProvider::IKernelLookup& kernel_lookup
            ) const;

        uint32_t GetSupportedDeviceDataTypeMask() const;

        onnxruntime::common::Status CopyTensor(const onnxruntime::Tensor& src, onnxruntime::Tensor& dst) const;
        onnxruntime::common::Status CopyTensors(const std::vector<onnxruntime::IDataTransfer::SrcDstPair>& src_dst_pairs) const;

        // IWinmlExecutionProvider methods
        void QueueReference(IUnknown* object) override;

        void GetShadowCopyIfRequired(
            bool isInternalOperator,
            IUnknown* data,
            IUnknown** dataCopy) const override;

        void GetABIDataInterface(
            bool isInternalOperator,
            IUnknown* data,
            IUnknown** abiData) const override;

       uint64_t TryGetPooledAllocationId(
            IUnknown* data,
            bool isInternalOperator) override;

        void GetABIExecutionInterfaceAndInvalidateState(
            bool isInternalOperator,
            IUnknown** abiExecutionObject) const override;

        bool TransitionsRequiredForOperator(
            bool isInternalOperator
        ) override;

        void TransitionResourcesForOperator(
            bool isBeforeOp,
            uint32_t resourceCount,
            IUnknown** resources
        ) override;

        STDMETHOD_(D3D12_COMMAND_LIST_TYPE, GetCommandListTypeForQueue)() const override;
        STDMETHOD_(void, Flush)() const override;

        void SetDefaultRoundingMode(AllocatorRoundingMode roundingMode);

        // Waits for flushed work, discards unflushed work, and discards associated references to
        // prevent circular references.  Must be the last call on the object before destruction.
        void Close() override;

        void WaitForOutstandingWork();

        // Allocate a resource from pools.  Releasing pooledResource returns it to the pool.
        STDMETHOD(AllocatePooledResource)(
            size_t size,
            AllocatorRoundingMode roundingMode,
            ID3D12Resource **d3dResource,
            IUnknown* *pooledResource
        ) const noexcept final;

        STDMETHOD_(ID3D12Resource*, DecodeResource)(void* allocation) const noexcept final;

        std::shared_ptr<onnxruntime::KernelRegistry> GetKernelRegistry() const
        {
            return m_kernelRegistry;
        }

        STDMETHOD_(bool, IsMcdmDevice)() const noexcept final;

        STDMETHOD_(bool, MetacommandsEnabled)() const noexcept final;
        std::shared_ptr<onnxruntime::IAllocator> GetGpuAllocator();
        std::shared_ptr<onnxruntime::IAllocator> GetCpuInputAllocator();

        std::shared_ptr<const Windows::AI::MachineLearning::Adapter::InternalRegistrationInfoMap>
        GetInternalRegistrationInfoMap() const;

        void IncreasePartitionKernelPrefixVal() const
        {
            m_partitionKernelPrefixVal++;
        }

        uint64_t GetPartitionKernelPrefixVal() const
        {
            return m_partitionKernelPrefixVal;
        }

        onnxruntime::common::Status OnSessionInitializationEnd();
        std::vector<onnxruntime::AllocatorPtr> CreatePreferredAllocators();

        void RegisterStreamHandlers(onnxruntime::IStreamCommandHandleRegistry& stream_handle_registry) const;

    private:
        void Initialize(ID3D12CommandQueue* queue, ExecutionProvider& executionProvider);

        bool IsNodeSupportedByDml(
            const onnxruntime::Node& node,
            const onnxruntime::IExecutionProvider::IKernelLookup& kernel_lookup,
            uint32_t supportedDeviceDataTypeMask // Each bit corresponds to each DML_TENSOR_DATA_TYPE.
        ) const;

        void FlushUploadsIfReady() const;

        ComPtr<ID3D12Device> m_d3d12Device;
        ComPtr<IDMLDevice> m_dmlDevice;
        bool m_isMcdmDevice = false;
        bool m_areMetacommandsEnabled = true;
        bool m_native16BitShaderOpsSupported = false;
        std::shared_ptr<ExecutionContext> m_context;
        std::unique_ptr<PooledUploadHeap> m_uploadHeap;
        std::unique_ptr<ReadbackHeap> m_readbackHeap;
        std::shared_ptr<BucketizedBufferAllocator> m_allocator;
        std::shared_ptr<CPUAllocator> m_cpuInputAllocator;
        std::shared_ptr<onnxruntime::KernelRegistry> m_kernelRegistry;
        std::shared_ptr<const Windows::AI::MachineLearning::Adapter::InternalRegistrationInfoMap> m_internalRegInfoMap;
        mutable uint64_t m_partitionKernelPrefixVal = 0;
        bool m_closed = false;
        mutable std::chrono::time_point<std::chrono::steady_clock> m_lastUploadFlushTime;
        static constexpr std::chrono::milliseconds m_batchFlushInterval = std::chrono::milliseconds(10);
        AllocatorRoundingMode m_defaultRoundingMode = AllocatorRoundingMode::Enabled;
    };

    class DataTransfer : public onnxruntime::IDataTransfer
    {
    public:
        DataTransfer() = delete;

        DataTransfer(ExecutionProviderImpl* impl) : m_impl(impl)
        {
        }

        onnxruntime::common::Status CopyTensor(const onnxruntime::Tensor& src, onnxruntime::Tensor& dst) const final
        {
            return m_impl->CopyTensor(src, dst);
        }

        onnxruntime::common::Status CopyTensors(const std::vector<onnxruntime::IDataTransfer::SrcDstPair>& src_dst_pairs) const
        {
            return m_impl->CopyTensors(src_dst_pairs);
        }

        bool CanCopy(const OrtDevice& srcDevice, const OrtDevice& dstDevice) const final
        {
              return (srcDevice.Type() == OrtDevice::GPU) ||
                     (dstDevice.Type() == OrtDevice::GPU);
        }

    private:
        ComPtr<ExecutionProviderImpl> m_impl;
    };

    class ExecutionProvider : public onnxruntime::IExecutionProvider
    {
    public:
        virtual ~ExecutionProvider();
        ExecutionProvider() = delete;

        explicit ExecutionProvider(
            IDMLDevice* dmlDevice,
            ID3D12CommandQueue* commandQueue,
            bool enableMetacommands = true
        );

        std::unique_ptr<onnxruntime::IDataTransfer> GetDataTransfer() const final override
        {
            return std::make_unique<DataTransfer>(m_impl.Get());
        }

        const void* GetExecutionHandle() const noexcept final override
        {
            return m_impl.Get();
        }

        std::shared_ptr<onnxruntime::KernelRegistry> GetKernelRegistry() const final override
        {
            return m_impl->GetKernelRegistry();
        }

        std::vector<std::unique_ptr<onnxruntime::ComputeCapability>>
            GetCapability(const onnxruntime::GraphViewer& graph,
                const onnxruntime::IExecutionProvider::IKernelLookup& kernel_lookup) const final override;

        onnxruntime::common::Status OnSessionInitializationEnd() override
        {
            return m_impl->OnSessionInitializationEnd();
        }

        virtual onnxruntime::Status Sync() const final override
        {
            // Completely wait until the device has completed all preceding tasks.
            // The application could have called SynchronizeBoundOutputs().
            m_impl->WaitForOutstandingWork();
            return Status::OK();
        }

        virtual onnxruntime::Status OnRunEnd(bool /*sync_stream*/) final override
        {
            // Flush any pending work to the GPU, but don't block for completion, permitting it
            // to overlap other work.
            m_impl->Flush();
            return Status::OK();
        }

        void Flush()
        {
            return m_impl->Flush();
        }

        void SetDefaultRoundingMode(AllocatorRoundingMode roundingMode)
        {
            return m_impl->SetDefaultRoundingMode(roundingMode);
        }

        void ReleaseCompletedReferences()
        {
            return m_impl->ReleaseCompletedReferences();
        }

        ExecutionProviderImpl* GetImpl()
        {
            return m_impl.Get();
        }

        const ExecutionProviderImpl* GetImpl() const
        {
            return m_impl.Get();
        }

        void MetacommandsEnabled()
        {
            m_impl->MetacommandsEnabled();
        }

<<<<<<< HEAD
        void RegisterStreamHandlers(onnxruntime::IStreamCommandHandleRegistry& stream_handle_registry) const override {
             m_impl->RegisterStreamHandlers(stream_handle_registry);
=======
        virtual std::vector<onnxruntime::AllocatorPtr> CreatePreferredAllocators() override
        {
            return m_impl->CreatePreferredAllocators();
>>>>>>> 40277b7f
        }

    private:
        ComPtr<ExecutionProviderImpl> m_impl;
    };

} // namespace Dml<|MERGE_RESOLUTION|>--- conflicted
+++ resolved
@@ -315,14 +315,14 @@
             m_impl->MetacommandsEnabled();
         }
 
-<<<<<<< HEAD
-        void RegisterStreamHandlers(onnxruntime::IStreamCommandHandleRegistry& stream_handle_registry) const override {
+        void RegisterStreamHandlers(onnxruntime::IStreamCommandHandleRegistry& stream_handle_registry,
+            onnxruntime::AllocatorMap&) const override {
              m_impl->RegisterStreamHandlers(stream_handle_registry);
-=======
+        }
+
         virtual std::vector<onnxruntime::AllocatorPtr> CreatePreferredAllocators() override
         {
             return m_impl->CreatePreferredAllocators();
->>>>>>> 40277b7f
         }
 
     private:
