// Copyright (c) Microsoft Corporation. All rights reserved.
// Licensed under the MIT License.

#include "core/providers/cpu/tensor/slice.h"

#include <limits>
#include <unordered_map>

#include "core/common/narrow.h"
#include "core/framework/element_type_lists.h"
#include "core/framework/op_kernel_type_control_utils.h"
#include "core/providers/common.h"
#include "core/providers/cpu/tensor/slice_helper.h"
#include "core/providers/cpu/tensor/utils.h"
#include "core/providers/op_kernel_type_control.h"

using namespace ::onnxruntime::common;

namespace onnxruntime {

namespace op_kernel_type_control {
// we're using one set of types for all opsets
ORT_SPECIFY_OP_KERNEL_ARG_DEFAULT_TYPE_LIST_ALL_OPSETS(
    kCpuExecutionProvider, kOnnxDomain, Slice, Input, 0,
    element_type_lists::All);
ORT_SPECIFY_OP_KERNEL_ARG_REQUIRED_TYPES_ALL_OPSETS(
    kCpuExecutionProvider, kOnnxDomain, Slice, Input, 0, int32_t, int64_t);

ORT_SPECIFY_OP_KERNEL_ARG_DEFAULT_TYPES_ALL_OPSETS(
    kCpuExecutionProvider, kOnnxDomain, Slice, Input, 1, int32_t, int64_t);
ORT_SPECIFY_OP_KERNEL_ARG_REQUIRED_TYPES_ALL_OPSETS(
    kCpuExecutionProvider, kOnnxDomain, Slice, Input, 1, int32_t, int64_t);
}  // namespace op_kernel_type_control

namespace {
using EnabledDataTypes = ORT_OP_KERNEL_ARG_ENABLED_TYPE_LIST_ALL_OPSETS(kCpuExecutionProvider, kOnnxDomain,
                                                                        Slice, Input, 0);
using EnabledIndicesTypes = ORT_OP_KERNEL_ARG_ENABLED_TYPE_LIST_ALL_OPSETS(kCpuExecutionProvider, kOnnxDomain,
                                                                           Slice, Input, 1);
}  // namespace

ONNX_CPU_OPERATOR_VERSIONED_KERNEL(
    Slice,
    1, 9,
    KernelDefBuilder().TypeConstraint("T", BuildKernelDefConstraintsFromTypeList<EnabledDataTypes>()),
    Slice1);

ONNX_CPU_OPERATOR_VERSIONED_KERNEL(
    Slice,
    10, 10,
    KernelDefBuilder()
        .TypeConstraint("T", BuildKernelDefConstraintsFromTypeList<EnabledDataTypes>())
        .TypeConstraint("Tind", BuildKernelDefConstraintsFromTypeList<EnabledIndicesTypes>()),
    Slice10);

ONNX_CPU_OPERATOR_VERSIONED_KERNEL(
    Slice,
    11,
    12,
    KernelDefBuilder()
        .TypeConstraint("T", BuildKernelDefConstraintsFromTypeList<EnabledDataTypes>())
        .TypeConstraint("Tind", BuildKernelDefConstraintsFromTypeList<EnabledIndicesTypes>()),
    Slice10);

ONNX_CPU_OPERATOR_KERNEL(
    Slice,
    13,
    KernelDefBuilder()
        .TypeConstraint("T", BuildKernelDefConstraintsFromTypeList<EnabledDataTypes>())
        .TypeConstraint("Tind", BuildKernelDefConstraintsFromTypeList<EnabledIndicesTypes>()),
    Slice10);

// Check if it's possible to combine innermost dimensions so we copy larger blocks.
// Sets flattened_output_dims to nullptr if it is not.
// Updates starts and steps to match flattened_output_dims if it is.
// e.g. if input shape is { 2, 2, 2 }, output shape is { 1, 2, 2 }, and the 'steps' value for the last two dims is 1,
// we are keeping all the data of the inner most two dimensions so can combine those into dims of { 1, 4 }
static void FlattenOutputDims(gsl::span<const int64_t> input_dimensions,
                              gsl::span<const int64_t> output_dims,
                              TensorShapeVector& starts,
                              TensorShapeVector& ends,
                              TensorShapeVector& steps,
                              TensorShapeVector*& flattened_output_dims) {
  int num_to_combine = 0;
  for (int64_t i = static_cast<int64_t>(starts.size()) - 1; i >= 0; --i) {
    // if we're keeping all the data for the dimension and not reversing the direction we can potentially combine it
<<<<<<< HEAD
    if (steps[gsl::narrow<size_t>(i)] == 1 && input_dimensions[gsl::narrow<size_t>(i)] == output_dims[gsl::narrow<size_t>(i)])
=======
    if (steps[narrow<size_t>(i)] == 1 && input_dimensions[narrow<size_t>(i)] == output_dims[narrow<size_t>(i)])
>>>>>>> 2de883c5
      ++num_to_combine;
    else
      break;
  }

  if (num_to_combine > 1) {
    auto num_dims = output_dims.size() - num_to_combine + 1;
    flattened_output_dims->assign(output_dims.begin(), output_dims.end());
    flattened_output_dims->resize(num_dims);

    int64_t dim_value = 1;
    for (size_t k = num_dims - 1, end = output_dims.size(); k < end; ++k) {
      dim_value *= output_dims[k];
    }

    flattened_output_dims->back() = dim_value;

    // the value of starts and steps for all the dims being combined are 0 and 1 respectively,
    // so we can just shrink via resize so the number of entries matches flattened_output_dims
    starts.resize(num_dims);
    steps.resize(num_dims);

    // update ends as well
    ends.resize(num_dims);
    ends.back() = dim_value;
  } else {
    flattened_output_dims = nullptr;
  }
}

// Slice V1-9 & DynamicSlice
Status SliceBase::PrepareForCompute(gsl::span<const int64_t> raw_starts,
                                    gsl::span<const int64_t> raw_ends,
                                    gsl::span<const int64_t> raw_axes,
                                    SliceOp::PrepareForComputeMetadata& compute_metadata) {
  ORT_RETURN_IF_ERROR(SliceOp::PrepareForComputeHelper(raw_starts, raw_ends, raw_axes, compute_metadata));
  FlattenOutputDims(compute_metadata.input_dimensions_, compute_metadata.output_dims_, compute_metadata.starts_,
                    compute_metadata.ends_, compute_metadata.steps_, compute_metadata.p_flattened_output_dims_);
  return Status::OK();
}

// DynamicSlice & Slice V10
Status SliceBase::PrepareForCompute(gsl::span<const int64_t> raw_starts,
                                    gsl::span<const int64_t> raw_ends,
                                    gsl::span<const int64_t> raw_axes,
                                    gsl::span<const int64_t> raw_steps,
                                    SliceOp::PrepareForComputeMetadata& compute_metadata) {
  ORT_RETURN_IF_ERROR(SliceOp::PrepareForComputeHelper(raw_starts, raw_ends, raw_axes, raw_steps, compute_metadata));
  FlattenOutputDims(compute_metadata.input_dimensions_, compute_metadata.output_dims_, compute_metadata.starts_,
                    compute_metadata.ends_, compute_metadata.steps_, compute_metadata.p_flattened_output_dims_);

  return Status::OK();
}

namespace {
template <typename T>
void CopyData(const Tensor& start_tensor,
              const Tensor& ends_tensor,
              const Tensor* axes_tensor,
              const Tensor* steps_tensor,
              TensorShapeVector& input_starts,
              TensorShapeVector& input_ends,
              TensorShapeVector& input_axes,
              TensorShapeVector& input_steps) {
  auto start_data = start_tensor.DataAsSpan<T>();
  std::copy(start_data.begin(), start_data.end(), std::back_inserter(input_starts));
  auto ends_data = ends_tensor.DataAsSpan<T>();
  std::copy(ends_data.begin(), ends_data.end(), std::back_inserter(input_ends));
  if (nullptr != axes_tensor) {
    auto axes_data = axes_tensor->DataAsSpan<T>();
    std::copy(axes_data.begin(), axes_data.end(), std::back_inserter(input_axes));
  }
  // Slice V10
  if (nullptr != steps_tensor) {
    auto steps_data = steps_tensor->DataAsSpan<T>();
    std::copy(steps_data.begin(), steps_data.end(), std::back_inserter(input_steps));
  }
}
}  // namespace

// Slice V10 & DynamicSlice
Status SliceBase::FillVectorsFromInput(const Tensor& start_tensor,
                                       const Tensor& ends_tensor,
                                       const Tensor* axes_tensor,
                                       const Tensor* steps_tensor,
                                       TensorShapeVector& input_starts,
                                       TensorShapeVector& input_ends,
                                       TensorShapeVector& input_axes,
                                       TensorShapeVector& input_steps) {
  ORT_RETURN_IF_NOT(start_tensor.Shape().NumDimensions() == 1, "Starts must be a 1-D array");
  ORT_RETURN_IF_NOT(ends_tensor.Shape().NumDimensions() == 1, "Ends must be a 1-D array");
  ORT_RETURN_IF_NOT(start_tensor.Shape() == ends_tensor.Shape(), "Starts and ends shape mismatch");
  ORT_RETURN_IF_NOT(nullptr == axes_tensor || start_tensor.Shape() == axes_tensor->Shape(),
                    "Starts and axes shape mismatch");
  ORT_RETURN_IF_NOT(nullptr == steps_tensor || start_tensor.Shape() == steps_tensor->Shape(),
                    "Starts and steps shape mismatch");

  const auto size = start_tensor.Shape().Size();
<<<<<<< HEAD
  input_starts.reserve(gsl::narrow<size_t>(size));
  input_ends.reserve(gsl::narrow<size_t>(size));
  if (nullptr != axes_tensor)
    input_axes.reserve(gsl::narrow<size_t>(size));
  // Slice V10
  if (nullptr != steps_tensor)
    input_steps.reserve(gsl::narrow<size_t>(size));
=======
  input_starts.reserve(narrow<size_t>(size));
  input_ends.reserve(narrow<size_t>(size));
  if (nullptr != axes_tensor)
    input_axes.reserve(narrow<size_t>(size));
  // Slice V10
  if (nullptr != steps_tensor)
    input_steps.reserve(narrow<size_t>(size));
>>>>>>> 2de883c5

  // check for type reduction of supported indices types
  constexpr bool int32_enabled = utils::HasType<EnabledIndicesTypes, int32_t>();
  constexpr bool int64_enabled = utils::HasType<EnabledIndicesTypes, int64_t>();

  if (int32_enabled && start_tensor.IsDataType<int32_t>()) {
    CopyData<int32_t>(start_tensor, ends_tensor, axes_tensor, steps_tensor, input_starts, input_ends, input_axes, input_steps);
  } else if (int64_enabled && start_tensor.IsDataType<int64_t>()) {
    CopyData<int64_t>(start_tensor, ends_tensor, axes_tensor, steps_tensor, input_starts, input_ends, input_axes, input_steps);
  } else {
    return ORT_MAKE_STATUS(ONNXRUNTIME, FAIL,
                           "Data type for starts and ends inputs' is not supported in this build. Got ",
                           start_tensor.DataType());
  }

  return Status::OK();
}

template <typename T>
static Status SliceImpl(OpKernelContext* ctx,
                        const Tensor& input_tensor,
                        SliceOp::PrepareForComputeMetadata& compute_metadata) {
  TensorShape output_shape(compute_metadata.output_dims_);
  auto& output_tensor = *ctx->Output(0, output_shape);

  // output tensor's size is 0, nothing to fill - return
  if (output_shape.Size() == 0)
    return Status::OK();

  // use MutableDataRaw as actual data type in tensor may not match as we templatize on data size
  T* output = reinterpret_cast<T*>(output_tensor.MutableDataRaw());
  const auto* output_end = output + output_tensor.Shape().Size();

  auto create_output = [&output, &output_end](SliceIterator<T>& slice_input_iterator) {
    while (output < output_end) {
      output = slice_input_iterator.CopyContiguousInnermostAxes(output);
    }

     ORT_ENFORCE(output == output_end);
  };

  if (compute_metadata.p_flattened_output_dims_) {
    // if we have flattened output dims we need to also flatten the input dims.
    // as we're combining the innermost dims and keeping all values we can just copy the size of the last dim
    auto flattened_input_dims = input_tensor.Shape().AsShapeVector();
    flattened_input_dims.resize(compute_metadata.p_flattened_output_dims_->size());
    flattened_input_dims.back() = compute_metadata.p_flattened_output_dims_->back();
    TensorShape input_shape(flattened_input_dims);

    auto input_iterator2 = SliceIterator<T>(input_tensor, input_shape, compute_metadata.starts_,
                                            *compute_metadata.p_flattened_output_dims_, compute_metadata.steps_);
    create_output(input_iterator2);
  } else {
    auto input_iterator2 = SliceIterator<T>(input_tensor, compute_metadata.starts_, compute_metadata.output_dims_,
                                            compute_metadata.steps_);
    create_output(input_iterator2);
  }

  return Status::OK();
}

template <typename EnabledTypes, typename T>
static inline bool CallSliceImplIfEnabled(OpKernelContext* ctx,
                                          const Tensor& input_tensor,
                                          SliceOp::PrepareForComputeMetadata& compute_metadata,
                                          Status& status) {
  constexpr bool enabled = utils::HasTypeWithSameSize<EnabledTypes, T>();
  if constexpr (enabled) {
    status = SliceImpl<T>(ctx, input_tensor, compute_metadata);
  }

  return enabled;
}

Status SliceBase::Compute(OpKernelContext* ctx) const {
  const auto* input_tensor_ptr = ctx->Input<Tensor>(0);
  const auto& input_tensor = *input_tensor_ptr;
  const auto input_dimensions = input_tensor.Shape().GetDims();

  if (input_dimensions.empty()) {
    return ORT_MAKE_STATUS(ONNXRUNTIME, INVALID_ARGUMENT, "Cannot slice scalars");
  }

  SliceOp::PrepareForComputeMetadata compute_metadata(input_dimensions);

  // Slice V10 & DynamicSlice
  if (dynamic_) {
    TensorShapeVector input_starts;
    TensorShapeVector input_ends;
    TensorShapeVector input_axes;
    TensorShapeVector input_steps;
    ORT_RETURN_IF_ERROR(FillVectorsFromInput(*ctx->Input<Tensor>(1), *ctx->Input<Tensor>(2),
                                             ctx->Input<Tensor>(3), ctx->Input<Tensor>(4),
                                             input_starts, input_ends,
                                             input_axes, input_steps));

    ORT_RETURN_IF_ERROR(PrepareForCompute(input_starts, input_ends, input_axes, input_steps, compute_metadata));
  }
  // Slice V1-9
  else {
    ORT_RETURN_IF_ERROR(PrepareForCompute(attr_starts_, attr_ends_, attr_axes_, compute_metadata));
  }

  Status status = Status::OK();

  bool supported = false;
  if (input_tensor.IsDataTypeString()) {
    if (utils::HasType<EnabledDataTypes, std::string>()) {
      supported = true;
      status = SliceImpl<std::string>(ctx, input_tensor, compute_metadata);
    }
  } else {
    const auto element_size = input_tensor.DataType()->Size();
    // call SliceImpl
    switch (element_size) {
      case sizeof(uint32_t):
        supported = CallSliceImplIfEnabled<EnabledDataTypes, uint32_t>(ctx, input_tensor, compute_metadata, status);
        break;
      case sizeof(uint64_t):
        supported = CallSliceImplIfEnabled<EnabledDataTypes, uint64_t>(ctx, input_tensor, compute_metadata, status);
        break;
      case sizeof(uint16_t):
        supported = CallSliceImplIfEnabled<EnabledDataTypes, uint16_t>(ctx, input_tensor, compute_metadata, status);
        break;
      case sizeof(uint8_t):
        supported = CallSliceImplIfEnabled<EnabledDataTypes, uint8_t>(ctx, input_tensor, compute_metadata, status);
        break;
      default:
        // leave 'supported' as false
        break;
    }
  }

  if (!supported) {
    status = ORT_MAKE_STATUS(ONNXRUNTIME, FAIL, "Unsupported input data type of ", input_tensor.DataType());
  }

  return status;
}

}  // namespace onnxruntime<|MERGE_RESOLUTION|>--- conflicted
+++ resolved
@@ -84,11 +84,7 @@
   int num_to_combine = 0;
   for (int64_t i = static_cast<int64_t>(starts.size()) - 1; i >= 0; --i) {
     // if we're keeping all the data for the dimension and not reversing the direction we can potentially combine it
-<<<<<<< HEAD
-    if (steps[gsl::narrow<size_t>(i)] == 1 && input_dimensions[gsl::narrow<size_t>(i)] == output_dims[gsl::narrow<size_t>(i)])
-=======
     if (steps[narrow<size_t>(i)] == 1 && input_dimensions[narrow<size_t>(i)] == output_dims[narrow<size_t>(i)])
->>>>>>> 2de883c5
       ++num_to_combine;
     else
       break;
@@ -187,15 +183,6 @@
                     "Starts and steps shape mismatch");
 
   const auto size = start_tensor.Shape().Size();
-<<<<<<< HEAD
-  input_starts.reserve(gsl::narrow<size_t>(size));
-  input_ends.reserve(gsl::narrow<size_t>(size));
-  if (nullptr != axes_tensor)
-    input_axes.reserve(gsl::narrow<size_t>(size));
-  // Slice V10
-  if (nullptr != steps_tensor)
-    input_steps.reserve(gsl::narrow<size_t>(size));
-=======
   input_starts.reserve(narrow<size_t>(size));
   input_ends.reserve(narrow<size_t>(size));
   if (nullptr != axes_tensor)
@@ -203,7 +190,6 @@
   // Slice V10
   if (nullptr != steps_tensor)
     input_steps.reserve(narrow<size_t>(size));
->>>>>>> 2de883c5
 
   // check for type reduction of supported indices types
   constexpr bool int32_enabled = utils::HasType<EnabledIndicesTypes, int32_t>();
