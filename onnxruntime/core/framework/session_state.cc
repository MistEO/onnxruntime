--- conflicted
+++ resolved
@@ -383,20 +383,12 @@
   auto* exe_plan = GetExecutionPlan();
   ORT_ENFORCE(exe_plan);
   OrtValuePatternPlanner mem_planner(*exe_plan);
-<<<<<<< HEAD
-=======
 
   // Try to resolve shapes for activations.
   auto& node_index_info = GetNodeIndexInfo();
->>>>>>> 8856c259
   for (auto& node_plan : exe_plan->execution_plan) {
     auto* node = graph_viewer_->GetNode(node_plan.node_index);
-<<<<<<< HEAD
     //allocate output
-=======
-    int output_start = node_index + static_cast<int>(node->InputDefs().size()) + static_cast<int>(node->ImplicitInputDefs().size());
-
->>>>>>> 8856c259
     for (int i = 0, end = static_cast<int>(node->OutputDefs().size()); i < end; ++i) {
       int ml_value_idx = NodeIndexInfo::kInvalidEntry;
       ort_value_name_idx_map_.GetIdx(node->OutputDefs()[i]->Name(), ml_value_idx);
@@ -476,21 +468,17 @@
           return Status(ONNXRUNTIME, FAIL, "Size overflow");
         }
 
-<<<<<<< HEAD
-        mem_planner.TraceAllocation(ml_value_idx, aligned_size);
+        ORT_ENFORCE(exe_plan->allocation_plan[ml_value_idx].alloc_kind == AllocKind::kAllocate);
+        ORT_ENFORCE(exe_plan->allocation_plan[ml_value_idx].program_counter_start.size() == exe_plan->allocation_plan[ml_value_idx].program_counter_end.size());
+
+        for (size_t index = 0; index < exe_plan->allocation_plan[ml_value_idx].program_counter_start.size(); index += 1)
+          ORT_ENFORCE(exe_plan->allocation_plan[ml_value_idx].program_counter_start[index] <= exe_plan->allocation_plan[ml_value_idx].program_counter_end[index]);
+
+        mem_planner.TraceAllocation(ml_value_idx, exe_plan->allocation_plan[ml_value_idx].program_counter_start,
+                                    exe_plan->allocation_plan[ml_value_idx].program_counter_end, aligned_size);
         if (node->GetExecutionProviderType().empty() || node->GetExecutionProviderType() == kCpuExecutionProvider) {
           std::cout << "Activation CPU tensor " << node->OpType() << ": " << size << std::endl;
         }
-=======
-        ORT_ENFORCE(exe_plan->allocation_plan[ml_value_idx].alloc_kind == AllocKind::kAllocate);
-        ORT_ENFORCE(exe_plan->allocation_plan[ml_value_idx].program_counter_start.size() == exe_plan->allocation_plan[ml_value_idx].program_counter_end.size());
-
-        for (size_t index = 0; index < exe_plan->allocation_plan[ml_value_idx].program_counter_start.size(); index += 1)
-          ORT_ENFORCE(exe_plan->allocation_plan[ml_value_idx].program_counter_start[index] <= exe_plan->allocation_plan[ml_value_idx].program_counter_end[index]);
-
-        mem_planner.TraceAllocation(ml_value_idx, exe_plan->allocation_plan[ml_value_idx].program_counter_start,
-                                    exe_plan->allocation_plan[ml_value_idx].program_counter_end, aligned_size);
->>>>>>> 8856c259
       }
     }
 
@@ -960,7 +948,6 @@
   std::unique_ptr<ITensorAllocator> tensor_allocator_(
       ITensorAllocator::Create(enable_mem_pattern_, *p_seq_exec_plan_, *this, weights_buffers_));
 
-<<<<<<< HEAD
 #ifdef ENABLE_TRAINING
   bool is_verbose_mode = logger_.GetSeverity() == logging::Severity::kWARNING;
   if (is_verbose_mode && GetEnableMemoryPattern()) {
@@ -980,9 +967,7 @@
     }
   }
 #endif
-=======
   const auto& initializer_allocation_order = p_seq_exec_plan_->initializer_allocation_order;
->>>>>>> 8856c259
 
   // move initializers from TensorProto instances in Graph to OrtValue instances in SessionState
   ORT_RETURN_IF_ERROR(
