--- conflicted
+++ resolved
@@ -103,14 +103,8 @@
             "ForceQuantizeNoInputCheck" in self.extra_options and self.extra_options["ForceQuantizeNoInputCheck"]
         )
         self.q_matmul_const_b_only = "MatMulConstBOnly" in self.extra_options and self.extra_options["MatMulConstBOnly"]
-<<<<<<< HEAD
-        is_weight_signed_int = weight_qType == QuantType.QInt8 or weight_qType == QuantType.QInt16
         self.is_weight_symmetric = (
-            is_weight_signed_int
-=======
-        self.is_weight_symmetric = (
-            weight_qType in (QuantType.QInt8, QuantType.QFLOAT8E4M3FN)
->>>>>>> fb11c673
+            weight_qType in (QuantType.QInt8, QuantType.QInt16, QuantType.QFLOAT8E4M3FN)
             if "WeightSymmetric" not in self.extra_options
             else self.extra_options["WeightSymmetric"]
         )
@@ -118,19 +112,8 @@
             False if "ActivationSymmetric" not in self.extra_options else self.extra_options["ActivationSymmetric"]
         )
 
-<<<<<<< HEAD
-        qtype_map = {
-            QuantType.QInt8: onnx_proto.TensorProto.INT8,
-            QuantType.QUInt8: onnx_proto.TensorProto.UINT8,
-            QuantType.QInt16: onnx_proto.TensorProto.INT16,
-            QuantType.QUInt16: onnx_proto.TensorProto.UINT16,
-        }
-        self.activation_qType = qtype_map[activation_qType]
-        self.weight_qType = qtype_map[weight_qType]
-=======
         self.activation_qType = activation_qType.tensor_type
         self.weight_qType = weight_qType.tensor_type
->>>>>>> fb11c673
         """
             Dictionary specifying the min and max values for tensors. It has following format:
                 {
