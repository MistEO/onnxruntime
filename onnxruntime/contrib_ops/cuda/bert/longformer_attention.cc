--- conflicted
+++ resolved
@@ -106,11 +106,7 @@
   int k = hidden_size;
 
   size_t qkv_size = batch_size * sequence_length * 3 * hidden_size * element_size;
-<<<<<<< HEAD
-  auto gemm_buffer = GetScratchBuffer<T>(qkv_size, OrtStream(context));
-=======
-  auto gemm_buffer = GetScratchBuffer<void>(qkv_size);
->>>>>>> 173bcdbc
+  auto gemm_buffer = GetScratchBuffer<void>(qkv_size, OrtStream(context));
 
   typedef typename ToCudaType<T>::MappedType CudaT;
   CudaT one = ToCudaType<T>::FromFloat(1.0f);
@@ -153,11 +149,7 @@
   // Fully connection for global projection.
   // Note that Q only need handle global query tokens if we split GEMM to global Q/K/V separately.
   // When there is no global token, need not run glboal GEMM.
-<<<<<<< HEAD
-  auto global_gemm_buffer = GetScratchBuffer<T>(max_num_global > 0 ? qkv_size : 0, OrtStream(context));
-=======
-  auto global_gemm_buffer = GetScratchBuffer<void>(max_num_global > 0 ? qkv_size : 0);
->>>>>>> 173bcdbc
+  auto global_gemm_buffer = GetScratchBuffer<void>(max_num_global > 0 ? qkv_size : 0, OrtStream(context));
 
   if (max_num_global > 0) {
 
