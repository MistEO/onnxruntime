# Copyright (c) Microsoft Corporation. All rights reserved.
# Licensed under the MIT License.
# pylint: disable=C0103

# -*- coding: utf-8 -*-
#
# Configuration file for the Sphinx documentation builder.

import os
<<<<<<< HEAD
import shutil
=======
import shutil  # noqa: F401
import sys
>>>>>>> ce3b4eab

import onnxruntime

sys.path.append(os.path.join(os.path.dirname(__file__), "..", "_common"))

# import recommonmark

# -- Project information -----------------------------------------------------

project = "Python API"
copyright = "2018-2023, Microsoft"
author = "Microsoft"
version = onnxruntime.__version__
release = version

# -- General configuration ---------------------------------------------------

extensions = [
    "alabaster",
    "sphinx.ext.intersphinx",
    "sphinx.ext.imgmath",
    "sphinx.ext.ifconfig",
    "sphinx.ext.viewcode",
    "sphinx.ext.autodoc",
    "sphinx.ext.githubpages",
    "sphinx_gallery.gen_gallery",
    "sphinx.ext.graphviz",
    "pyquickhelper.sphinxext.sphinx_runpython_extension",
    "sphinxcontrib.googleanalytics",
    "sphinx_exec_code",
    "sphinx_tabs.tabs",
    "onnx_sphinx",
]

templates_path = ["_templates"]

source_parsers = {
    ".md": "recommonmark.parser.CommonMarkParser",
}

source_suffix = [".rst"]  # , '.md']

master_doc = "index"
language = "en"
exclude_patterns = []
pygments_style = "default"
autoclass_content = "both"
master_doc = "index"
onnx_doc_folder = os.path.join(os.path.abspath(os.path.dirname(__file__)), "operators")
pygments_style = "sphinx"

# -- Options for HTML output -------------------------------------------------

html_logo = "ONNX_Runtime_icon.png"
html_static_path = ["_static"]
html_theme = "furo"
graphviz_output_format = "svg"

html_context = {
    "default_mode": "auto",  # auto: the documentation theme will follow the system default that you have set (light or dark)
}

html_theme_options = {
    "collapse_navigation": True,
    "external_links": [
        {"name": "onnxruntime", "url": "https://onnxruntime.ai/"},
        {"name": "github", "url": "https://github.com/microsoft/onnxruntime"},
    ],
    "github_url": "https://github.com/microsoft/onnxruntime",
    "navbar_center": [],
    "navigation_depth": 5,
    "page_sidebar_items": [],  # default setting is: ["page-toc", "edit-this-page", "sourcelink"],
    "show_nav_level": 0,
    "show_prev_next": True,
    "show_toc_level": 0,
    # needed for sphinx 6.0
    "logo": {
        "text": project,
        "image_light": html_logo,
        "image_dark": html_logo,
        "alt_text": project,
    },
}

# -- Options for Google Analytics -------------------------------------------------

googleanalytics_id = "UA-156955408-1"

# -- Options for intersphinx extension ---------------------------------------

# Example configuration for intersphinx: refer to the Python standard library.
intersphinx_mapping = {"https://docs.python.org/": None}

# -- Options for Sphinx Gallery ----------------------------------------------

sphinx_gallery_conf = {
    "examples_dirs": "examples",
    "gallery_dirs": "auto_examples",
}

# -- markdown options -----------------------------------------------------------

md_image_dest = "media"
md_link_replace = {
    "#onnxruntimesessionoptionsenable-profiling)": "#class-onnxruntimesessionoptions)",
}

# -- Setup actions -----------------------------------------------------------


def setup(app):
    # download examples for the documentation
    this = os.path.abspath(os.path.dirname(__file__))
    dest = os.path.join(this, "model.onnx")
    if not os.path.exists(dest):
        import urllib.request

        url = "https://raw.githubusercontent.com/onnx/onnx/master/onnx/backend/test/data/node/test_sigmoid/model.onnx"
        urllib.request.urlretrieve(url, dest)
    loc = os.path.split(dest)[-1]
    if not os.path.exists(loc):
        shutil.copy(dest, loc)
    return app<|MERGE_RESOLUTION|>--- conflicted
+++ resolved
@@ -7,12 +7,7 @@
 # Configuration file for the Sphinx documentation builder.
 
 import os
-<<<<<<< HEAD
 import shutil
-=======
-import shutil  # noqa: F401
-import sys
->>>>>>> ce3b4eab
 
 import onnxruntime
 
