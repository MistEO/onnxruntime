# Copyright (c) Microsoft Corporation. All rights reserved.
# Licensed under the MIT License.

# Minimum CMake required
cmake_minimum_required(VERSION 3.24)
cmake_policy(SET CMP0069 NEW)
set(CMAKE_POLICY_DEFAULT_CMP0069 NEW)

cmake_policy(SET CMP0092 NEW)
cmake_policy(SET CMP0091 NEW)
cmake_policy(SET CMP0117 NEW)
# Don't let cmake set a default value for CMAKE_CUDA_ARCHITECTURES
cmake_policy(SET CMP0104 OLD)

# Enable Hot Reload for MSVC compilers if supported.
if (POLICY CMP0141)
  if(${CMAKE_VERSION} VERSION_GREATER_EQUAL "3.26.0")
    cmake_policy(SET CMP0141 NEW)
  else()
    cmake_policy(SET CMP0141 OLD)
  endif()
endif()

# Project
project(onnxruntime C CXX ASM)

# Needed for Java
set(CMAKE_C_STANDARD 99)

include(CheckCXXCompilerFlag)
include(CheckLanguage)
include(CMakeDependentOption)
include(FetchContent)
include(CheckFunctionExists)

set(CMAKE_CXX_STANDARD 17)

set_property(GLOBAL PROPERTY USE_FOLDERS ON)
# NOTE: POSITION INDEPENDENT CODE hurts performance, and it only make sense on POSIX systems
set(CMAKE_POSITION_INDEPENDENT_CODE ON)

# Enable CTest
enable_testing()
include(Dart)

if (NOT CMAKE_BUILD_TYPE)
  message(STATUS "Build type not set - using RelWithDebInfo")
  set(CMAKE_BUILD_TYPE "RelWithDebInfo" CACHE STRING "Choose build type: Debug Release RelWithDebInfo MinSizeRel." FORCE)
endif()

if("${CMAKE_C_COMPILER_ID}" STREQUAL "GNU" AND CMAKE_C_COMPILER_VERSION VERSION_LESS 7)
  message(FATAL_ERROR  "GCC version must not less than 7")
endif()

# Options
option(onnxruntime_RUN_ONNX_TESTS "Enable ONNX Compatibility Testing" OFF)
option(onnxruntime_GENERATE_TEST_REPORTS "Enable test report generation" OFF)
option(onnxruntime_ENABLE_STATIC_ANALYSIS "Enable static analysis" OFF)
option(onnxruntime_ENABLE_PYTHON "Enable python buildings" OFF)
# Enable it may cause LNK1169 error
option(onnxruntime_ENABLE_MEMLEAK_CHECKER "Experimental: Enable memory leak checker in Windows debug build" OFF)
option(onnxruntime_USE_CUDA "Build with CUDA support" OFF)
option(onnxruntime_ENABLE_CUDA_LINE_NUMBER_INFO "When building with CUDA support, generate device code line number information." OFF)
option(onnxruntime_USE_OPENVINO "Build with OpenVINO support" OFF)
option(onnxruntime_USE_COREML "Build with CoreML support" OFF)
option(onnxruntime_USE_NNAPI_BUILTIN "Build with builtin NNAPI lib for Android NNAPI support" OFF)
option(onnxruntime_USE_QNN "Build with QNN support" OFF)
option(onnxruntime_USE_SNPE "Build with SNPE support" OFF)
option(onnxruntime_USE_RKNPU "Build with RKNPU support" OFF)
option(onnxruntime_USE_DNNL "Build with DNNL support" OFF)
option(onnxruntime_USE_JS "Build with JavaScript implemented kernels support" OFF)
option(onnxruntime_BUILD_UNIT_TESTS "Build ONNXRuntime unit tests" ON)
option(onnxruntime_BUILD_CSHARP "Build C# library" OFF)
option(onnxruntime_BUILD_OBJC "Build Objective-C library" OFF)
option(onnxruntime_USE_PREINSTALLED_EIGEN "Use pre-installed EIGEN. Need to provide eigen_SOURCE_PATH if turn this on." OFF)
option(onnxruntime_BUILD_BENCHMARKS "Build ONNXRuntime micro-benchmarks" OFF)
option(onnxruntime_USE_LLVM "Build TVM with LLVM" OFF)

option(onnxruntime_USE_FLASH_ATTENTION "Build memory efficient attention kernel for scaled dot product attention" ON)

option(onnxruntime_BUILD_FOR_NATIVE_MACHINE "Enable this option for turning on optimization specific to this machine" OFF)
option(onnxruntime_USE_AVX "Use AVX instructions" OFF)
option(onnxruntime_USE_AVX2 "Use AVX2 instructions" OFF)
option(onnxruntime_USE_AVX512 "Use AVX512 instructions" OFF)

option(onnxruntime_BUILD_SHARED_LIB "Build a shared library" OFF)
option(onnxruntime_BUILD_APPLE_FRAMEWORK "Build a macOS/iOS framework" OFF)
option(onnxruntime_ENABLE_MICROSOFT_INTERNAL "Use this option to enable/disable microsoft internal only code" OFF)

option(onnxruntime_USE_VITISAI "Build with Vitis-AI" OFF)
option(onnxruntime_USE_TENSORRT "Build with TensorRT support" OFF)
option(onnxruntime_USE_TENSORRT_BUILTIN_PARSER "Use TensorRT builtin parser" OFF)
option(onnxruntime_ENABLE_LTO "Enable link time optimization" OFF)
option(onnxruntime_CROSS_COMPILING "Cross compiling onnx runtime" OFF)
option(onnxruntime_GCOV_COVERAGE "Compile with options necessary to run code coverage" OFF)
option(onnxruntime_DONT_VECTORIZE "Do not vectorize operations in Eigen" OFF)

#It's preferred to turn it OFF when onnxruntime is dynamically linked to PROTOBUF. But Tensort always required the full version of protobuf.
cmake_dependent_option(onnxruntime_USE_FULL_PROTOBUF "Link to libprotobuf instead of libprotobuf-lite when this option is ON" OFF "NOT onnxruntime_USE_TENSORRT" ON)
option(tensorflow_C_PACKAGE_PATH "Path to tensorflow C package installation dir")
option(onnxruntime_ENABLE_LANGUAGE_INTEROP_OPS "Enable operator implemented in language other than cpp" OFF)
option(onnxruntime_DEBUG_NODE_INPUTS_OUTPUTS "Dump debug information about node inputs and outputs when executing the model." OFF)
cmake_dependent_option(onnxruntime_DEBUG_NODE_INPUTS_OUTPUTS_ENABLE_DUMP_TO_SQLDB "Build dump debug information about node inputs and outputs with support for sql database." OFF "onnxruntime_DEBUG_NODE_INPUTS_OUTPUTS" OFF)
option(onnxruntime_USE_DML "Build with DirectML support" OFF)
option(onnxruntime_USE_MIGRAPHX "Build with AMDMIGraphX support" OFF)
option(onnxruntime_USE_WINML "Build with WinML support" OFF)
option(onnxruntime_USE_ACL "Build with ACL support" OFF)
option(onnxruntime_USE_ACL_1902 "Build with ACL version 1902 support" OFF)
option(onnxruntime_USE_ACL_1905 "Build with ACL version 1905 support" OFF)
option(onnxruntime_USE_ACL_1908 "Build with ACL version 1908 support" OFF)
option(onnxruntime_USE_ACL_2002 "Build with ACL version 2002 support" OFF)
option(onnxruntime_USE_ARMNN "Build with ArmNN support" OFF)
option(onnxruntime_ARMNN_RELU_USE_CPU "Use the CPU implementation for the Relu operator for the ArmNN EP" ON)
option(onnxruntime_ARMNN_BN_USE_CPU "Use the CPU implementation for the Batch Normalization operator for the ArmNN EP" ON)
option(onnxruntime_ENABLE_INSTRUMENT "Enable Instrument with Event Tracing for Windows (ETW)" OFF)
option(onnxruntime_USE_TELEMETRY "Build with Telemetry" OFF)
cmake_dependent_option(onnxruntime_USE_MIMALLOC "Override new/delete and arena allocator with mimalloc" OFF "WIN32;NOT onnxruntime_USE_CUDA;NOT onnxruntime_USE_OPENVINO" OFF)
option(onnxruntime_USE_CANN "Build with CANN support" OFF)
option(onnxruntime_USE_ROCM "Build with AMD GPU support" OFF)
option(onnxruntime_USE_TVM "Build with TVM support" OFF)
option(onnxruntime_TVM_CUDA_RUNTIME "Build TVM with CUDA support" OFF)
option(onnxruntime_TVM_USE_LLVM "Build TVM with LLVM. Set customized path to llvm-config.exe here if need" OFF)
option(onnxruntime_TVM_USE_HASH "Build ipp-crypto library for support hash algorithm. It is defined for TVM only")
option(onnxruntime_USE_XNNPACK "Build with XNNPACK support. Provides an alternative math library on ARM, WebAssembly and x86." OFF)

# Options related to reducing the binary size produced by the build
# XNNPACK EP requires the internal NHWC contrib ops to be available, so this option must be OFF when onnxruntime_USE_XNNPACK is ON
cmake_dependent_option(onnxruntime_DISABLE_CONTRIB_OPS "Disable contrib ops" OFF "NOT onnxruntime_USE_XNNPACK" OFF)
option(onnxruntime_DISABLE_ML_OPS "Disable traditional ML ops" OFF)
option(onnxruntime_DISABLE_SPARSE_TENSORS "Disable sparse tensors data types" OFF)
option(onnxruntime_DISABLE_OPTIONAL_TYPE "Disable optional type" OFF)
option(onnxruntime_MINIMAL_BUILD "Exclude as much as possible from the build. Support ORT format models. No support for ONNX format models." OFF)
cmake_dependent_option(onnxruntime_DISABLE_RTTI "Disable RTTI" ON "NOT onnxruntime_ENABLE_PYTHON" OFF)
# For now onnxruntime_DISABLE_EXCEPTIONS will only work with onnxruntime_MINIMAL_BUILD, more changes (ONNX, non-CPU EP, ...) are required to run this standalone
cmake_dependent_option(onnxruntime_DISABLE_EXCEPTIONS "Disable exception handling. Requires onnxruntime_MINIMAL_BUILD currently." ON "onnxruntime_MINIMAL_BUILD;NOT onnxruntime_ENABLE_PYTHON" OFF)
option(onnxruntime_DISABLE_ABSEIL "Do not link to Abseil. Redefine Inlined containers to STD containers." OFF)

option(onnxruntime_EXTENDED_MINIMAL_BUILD "onnxruntime_MINIMAL_BUILD with support for execution providers that compile kernels." OFF)
option(onnxruntime_MINIMAL_BUILD_CUSTOM_OPS "Add custom operator kernels support to a minimal build." OFF)
option(onnxruntime_REDUCED_OPS_BUILD "Reduced set of kernels are registered in build via modification of the kernel registration source files." OFF)
option(onnxruntime_DISABLE_EXTERNAL_INITIALIZERS "Don't allow models to load external data" OFF)

#A special option just for debugging and sanitize check. Please do not enable in option in retail builds.
#The option has no effect on Windows.
option(onnxruntime_USE_VALGRIND "Build with valgrind hacks" OFF)

# A special build option only used for gathering code coverage info
option(onnxruntime_RUN_MODELTEST_IN_DEBUG_MODE "Run model tests even in debug mode" OFF)

# options for security fuzzing
# build configuration for fuzz testing is in onnxruntime_fuzz_test.cmake
option(onnxruntime_FUZZ_TEST "Enable Fuzz testing" OFF)

# training options
option(onnxruntime_ENABLE_NVTX_PROFILE "Enable NVTX profile." OFF)
option(onnxruntime_ENABLE_MEMORY_PROFILE "Enable memory profile." OFF)
option(onnxruntime_ENABLE_TRAINING "Enable full training functionality. Includes ORTModule and ORT Training APIs" OFF)
option(onnxruntime_ENABLE_TRAINING_APIS "Enable ort training apis." OFF)
option(onnxruntime_ENABLE_TRAINING_OPS "Include training operators but no training session support." OFF)
option(onnxruntime_ENABLE_TRAINING_E2E_TESTS "Enable training end-to-end tests." OFF)
option(onnxruntime_ENABLE_CPU_FP16_OPS "Build with advanced instruction sets" ON)
option(onnxruntime_USE_NCCL "Build with NCCL support" OFF)
option(onnxruntime_USE_MPI "Build with MPI support" OFF)

# build WebAssembly
option(onnxruntime_BUILD_WEBASSEMBLY "Enable this option to create WebAssembly byte codes" OFF)
option(onnxruntime_BUILD_WEBASSEMBLY_STATIC_LIB "Enable this option to create WebAssembly static library" OFF)
option(onnxruntime_ENABLE_WEBASSEMBLY_THREADS "Enable this option to create WebAssembly byte codes with multi-threads support" OFF)
option(onnxruntime_ENABLE_WEBASSEMBLY_EXCEPTION_CATCHING "Enable this option to turn on exception catching" OFF)
option(onnxruntime_ENABLE_WEBASSEMBLY_API_EXCEPTION_CATCHING "Enable this option to turn on api exception catching" OFF)
option(onnxruntime_ENABLE_WEBASSEMBLY_EXCEPTION_THROWING "Enable this option to turn on exception throwing even if the build disabled exceptions support" OFF)
option(onnxruntime_WEBASSEMBLY_RUN_TESTS_IN_BROWSER "Enable this option to run tests in browser instead of Node.js" OFF)
option(onnxruntime_ENABLE_WEBASSEMBLY_DEBUG_INFO "Enable this option to turn on DWARF format debug info" OFF)
option(onnxruntime_ENABLE_WEBASSEMBLY_PROFILING "Enable this option to turn on WebAssembly profiling and preserve function names" OFF)
option(onnxruntime_ENABLE_WEBASSEMBLY_OUTPUT_OPTIMIZED_MODEL "Enable this option to allow WebAssembly to output optimized model" OFF)

# Enable bitcode for iOS
option(onnxruntime_ENABLE_BITCODE "Enable bitcode for iOS only" OFF)

# build Pytorch's LazyTensor support
cmake_dependent_option(onnxruntime_ENABLE_LAZY_TENSOR "Enable ORT as a LazyTensor backend in Pytorch." ON "onnxruntime_ENABLE_TRAINING" OFF)

# build separate library of schemas of (custom) ops used by ORT (for ONNX to MLIR translation)
option(onnxruntime_BUILD_OPSCHEMA_LIB "Build op schema library" ON)

# option to enable custom operators in onnxruntime-extensions
option(onnxruntime_USE_EXTENSIONS "Build with onnxruntime-extensions for more features" OFF)

# option to enable custom operators in onnxruntime-extensions with a custom path
option(onnxruntime_EXTENSIONS_OVERRIDDEN, "Enable onnxruntime-extensions overridden" OFF)

# Enable registering custom op schemas from shared libraries in python environment.
option(onnxruntime_ENABLE_EXTERNAL_CUSTOM_OP_SCHEMAS "Enable registering user defined custom op schemas dynamically" OFF)

set(ONNX_CUSTOM_PROTOC_EXECUTABLE "" CACHE STRING "Specify custom protoc executable to build ONNX")

# pre-build python path
option(onnxruntime_PREBUILT_PYTORCH_PATH "Path to pytorch installation dir")

# external transformer src path
option(onnxruntime_EXTERNAL_TRANSFORMER_SRC_PATH "Path to external transformer src dir")

option(onnxruntime_ENABLE_CUDA_PROFILING "Enable CUDA kernel profiling" OFF)
option(onnxruntime_ENABLE_ROCM_PROFILING "Enable ROCM kernel profiling" OFF)

option(onnxruntime_ENABLE_CPUINFO "Enable cpuinfo" ON)

# ATen fallback support
option(onnxruntime_ENABLE_ATEN "Enable ATen fallback" OFF)

# composable kernel is managed automatically, unless user want to explicitly disable it, it should not be manually set
option(onnxruntime_USE_COMPOSABLE_KERNEL "Enable composable kernel for ROCm EP" ON)
option(onnxruntime_USE_ROCBLAS_EXTENSION_API "Enable rocblas tuning for ROCm EP" OFF)
option(onnxruntime_BUILD_KERNEL_EXPLORER "Build Kernel Explorer for testing and profiling GPU kernels" OFF)

option(onnxruntime_BUILD_CACHE "onnxruntime build with cache" OFF)
# https://zeux.io/2010/11/22/z7-everything-old-is-new-again/
cmake_dependent_option(MSVC_Z7_OVERRIDE "replacing /Zi and /ZI with /Z7 when using MSVC with CCache" ON "onnxruntime_BUILD_CACHE; MSVC" OFF)

option(onnxruntime_USE_AZURE "Build with azure inferencing support" OFF)

# ENABLE_TRAINING includes all training functionality
# The following 2 entry points
# 1. ORTModule
# 2. ORT Training APIs
# It includes all the feature additions as well like
# 1. Python OP
# 2. Aten Fallback
# 3. Strided Tensors
# 4. All training ops including communication and  collectives ops
# 5. ONNXBlock (Front end for training preparation when using training apis)
# Some features are only enabled when onnxruntime_ENABLE_PYTHON is ON as they are only relevant
# when using python env
if (onnxruntime_ENABLE_TRAINING)
  set(onnxruntime_ENABLE_TRAINING_OPS ON)
  set(onnxruntime_ENABLE_TRAINING_APIS ON)
  set(onnxruntime_ENABLE_TRAINING_TORCH_INTEROP ON)
  set(onnxruntime_ENABLE_ATEN ON)
endif()

if (onnxruntime_ENABLE_TRAINING_APIS)
  set(onnxruntime_ENABLE_TRAINING_OPS ON)
endif()

if (onnxruntime_USE_CUDA)
  set(onnxruntime_DISABLE_RTTI OFF)
endif()

if (onnxruntime_USE_ROCM)
  if (WIN32)
    message(FATAL_ERROR "ROCM does not support build in Windows!")
  endif()
  if (onnxruntime_USE_CUDA)
    message(FATAL_ERROR "ROCM does not support build with CUDA!")
  endif()

  if (NOT CMAKE_HIP_COMPILER)
    set(CMAKE_HIP_COMPILER "${onnxruntime_ROCM_HOME}/llvm/bin/clang++")
  endif()

  if (NOT CMAKE_HIP_ARCHITECTURES)
    set(CMAKE_HIP_ARCHITECTURES "gfx906;gfx908;gfx90a;gfx1030")
  endif()

  file(GLOB rocm_cmake_components ${onnxruntime_ROCM_HOME}/lib/cmake/*)
  list(APPEND CMAKE_PREFIX_PATH ${rocm_cmake_components})

  enable_language(HIP)
  # NOTE: Flags -mllvm -amdgpu-early-inline-all=true are critical for gpu kernel code performance. -mllvm passes the
  # next flag to underlying LLVM instead of clang and -amdgpu-early-inline-all=true is the optimization flag for LLVM.
  # With CMake's enable_language(HIP), additional flags including the proceeding one are propagated from
  # hip-lang::device library. But in some weird cases, the hip-lang::device target may not be properly configured, for
  # example, the CMAKE_PREFIX_PATH might be improperly configured.
  if(NOT DEFINED _CMAKE_HIP_DEVICE_RUNTIME_TARGET)
    message(FATAL_ERROR "HIP Language is not properly configured.")
  endif()
  add_compile_options("$<$<COMPILE_LANGUAGE:HIP>:SHELL:-x hip>")

  if (NOT onnxruntime_HIPIFY_PERL)
    set(onnxruntime_HIPIFY_PERL ${onnxruntime_ROCM_HOME}/hip/bin/hipify-perl)
  endif()

  # replicate strategy used by pytorch to get ROCM_VERSION
  # https://github.com/pytorch/pytorch/blob/8eb21488fdcdb8b0e6fa2e46179b5fa6c42e75af/cmake/public/LoadHIP.cmake#L153-L173
  file(READ "${onnxruntime_ROCM_HOME}/.info/version-dev" ROCM_VERSION_DEV_RAW)
  string(REGEX MATCH "^([0-9]+)\.([0-9]+)\.([0-9]+)-.*$" ROCM_VERSION_DEV_MATCH ${ROCM_VERSION_DEV_RAW})
  if (ROCM_VERSION_DEV_MATCH)
    set(ROCM_VERSION_DEV_MAJOR ${CMAKE_MATCH_1})
    set(ROCM_VERSION_DEV_MINOR ${CMAKE_MATCH_2})
    set(ROCM_VERSION_DEV_PATCH ${CMAKE_MATCH_3})
    set(ROCM_VERSION_DEV "${ROCM_VERSION_DEV_MAJOR}.${ROCM_VERSION_DEV_MINOR}.${ROCM_VERSION_DEV_PATCH}")
    math(EXPR ROCM_VERSION_DEV_INT "(${ROCM_VERSION_DEV_MAJOR}*10000) + (${ROCM_VERSION_DEV_MINOR}*100) + ${ROCM_VERSION_DEV_PATCH}")
  endif()
  message("\n***** ROCm version from ${onnxruntime_ROCM_HOME}/.info/version-dev ****\n")
  message("ROCM_VERSION_DEV: ${ROCM_VERSION_DEV}")
  message("ROCM_VERSION_DEV_MAJOR: ${ROCM_VERSION_DEV_MAJOR}")
  message("ROCM_VERSION_DEV_MINOR: ${ROCM_VERSION_DEV_MINOR}")
  message("ROCM_VERSION_DEV_PATCH: ${ROCM_VERSION_DEV_PATCH}")
  message("ROCM_VERSION_DEV_INT:   ${ROCM_VERSION_DEV_INT}")
  message("\n***** HIP LANGUAGE CONFIG INFO ****\n")
  message("CMAKE_HIP_COMPILER:      ${CMAKE_HIP_COMPILER}")
  message("CMAKE_HIP_ARCHITECTURES: ${CMAKE_HIP_ARCHITECTURES}")
  message("CMAKE_HIP_FLAGS:         ${CMAKE_HIP_FLAGS}")
  string(TOUPPER ${CMAKE_BUILD_TYPE} BUILD_TYPE)
  message("CMAKE_HIP_FLAGS_${BUILD_TYPE}: ${CMAKE_HIP_FLAGS_${BUILD_TYPE}}")
  add_definitions(-DROCM_VERSION=${ROCM_VERSION_DEV_INT})

  if (onnxruntime_USE_COMPOSABLE_KERNEL AND ROCM_VERSION_DEV VERSION_LESS "5.3")
    message(WARNING "composable kernel is only supported on ROCm >= 5.3")
    set(onnxruntime_USE_COMPOSABLE_KERNEL OFF)
  endif()
endif()

if (APPLE)
    if (NOT CMAKE_OSX_ARCHITECTURES)
        message("Building ONNX Runtime for ${CMAKE_HOST_SYSTEM_PROCESSOR}")
    endif()
elseif (NOT WIN32 AND NOT APPLE)
    message("Building ONNX Runtime for ${CMAKE_SYSTEM_PROCESSOR}")
endif()

# Single output director for all binaries
set(RUNTIME_OUTPUT_DIRECTORY ${CMAKE_BINARY_DIR}/bin CACHE PATH "Single output directory for all binaries.")


include(FetchContent)

function(set_msvc_c_cpp_compiler_warning_level warning_level)
  if (NOT "${warning_level}" MATCHES "^[0-4]$")
    message(FATAL_ERROR "Expected warning_level value of 0-4, got '${warning_level}'.")
  endif()

  if (MSVC)
    set(warning_flag "/W${warning_level}")
    get_property(opts DIRECTORY PROPERTY COMPILE_OPTIONS)
    # only match the generator expression added by this function
    list(FILTER opts
         EXCLUDE REGEX "^\\$<\\$<OR:\\$<COMPILE_LANGUAGE:C>,\\$<COMPILE_LANGUAGE:CXX>>:/W[0-4]>$")
    list(APPEND opts "$<$<OR:$<COMPILE_LANGUAGE:C>,$<COMPILE_LANGUAGE:CXX>>:${warning_flag}>")
    set_property(DIRECTORY PROPERTY COMPILE_OPTIONS "${opts}")
  endif()
endfunction()


if(MSVC_Z7_OVERRIDE)
  set(CMAKE_MSVC_DEBUG_INFORMATION_FORMAT "$<$<CONFIG:Debug,RelWithDebInfo>:Embedded>")
endif(MSVC_Z7_OVERRIDE)

# set default MSVC warning level to 3 for external dependencies
set_msvc_c_cpp_compiler_warning_level(3)

# Fuzz test has only been tested with BUILD_SHARED_LIB option,
# using the MSVC compiler and on windows OS.
if (MSVC AND WIN32 AND onnxruntime_FUZZ_TEST AND onnxruntime_BUILD_SHARED_LIB AND onnxruntime_USE_FULL_PROTOBUF)
  # Fuzz test library dependency, protobuf-mutator,
  # needs the onnx message to be compiled using "non-lite protobuf version"
  set(onnxruntime_FUZZ_ENABLED ON)
endif()

if (onnxruntime_USE_VALGRIND AND NOT WIN32)
  add_definitions(-DRE2_ON_VALGRIND=1)
endif()

if (onnxruntime_ENABLE_NVTX_PROFILE)
  add_definitions(-DENABLE_NVTX_PROFILE=1)
endif()

if (onnxruntime_ENABLE_BITCODE)
  if (NOT (CMAKE_SYSTEM_NAME STREQUAL "iOS"))
    message(FATAL_ERROR "iOS platform required for onnxruntime_ENABLE_BITCODE")
  endif()
  set(CMAKE_XCODE_ATTRIBUTE_ENABLE_BITCODE YES)
  set(CMAKE_XCODE_ATTRIBUTE_BITCODE_GENERATION_MODE "bitcode")
else()
  set(CMAKE_XCODE_ATTRIBUTE_ENABLE_BITCODE NO)
endif()

if (onnxruntime_ENABLE_MEMORY_PROFILE)
  add_definitions(-DORT_MEMORY_PROFILE=1)
endif()

set(ONNX_ML 1)
if (NOT onnxruntime_ENABLE_PYTHON)
  set(onnxruntime_ENABLE_LANGUAGE_INTEROP_OPS OFF)
endif()

if (onnxruntime_ENABLE_LANGUAGE_INTEROP_OPS)
  add_compile_definitions(ENABLE_LANGUAGE_INTEROP_OPS)
endif()

if (NOT (UNIX AND onnxruntime_ENABLE_PYTHON AND onnxruntime_ENABLE_TRAINING AND (NOT onnxruntime_BUILD_SHARED_LIB)))
  if (onnxruntime_ENABLE_TRAINING_TORCH_INTEROP)
    message(WARNING "onnxruntime_ENABLE_TRAINING_TORCH_INTEROP is turned OFF due to incompatible build combinations.")
  endif()
  set(onnxruntime_ENABLE_TRAINING_TORCH_INTEROP OFF)
endif()

set(onnxruntime_REQUIRE_PYTHON_EMBED_LIB OFF)
if (onnxruntime_ENABLE_TRAINING_TORCH_INTEROP)
  add_compile_definitions(ENABLE_TRAINING_TORCH_INTEROP)

  # Python::Python is required for building unit test executables.
  if (onnxruntime_BUILD_UNIT_TESTS)
    set(onnxruntime_REQUIRE_PYTHON_EMBED_LIB ON)
  endif()
endif()

# General C# properties
if (onnxruntime_BUILD_CSHARP)
  check_language(CSharp)
  if (CMAKE_CSharp_COMPILER)
    enable_language(CSharp)
    set(CMAKE_CSharp_FLAGS ${CMAKE_CSharp_FLAGS} "/langversion:6")
    message(STATUS "CMAKE_Csharp_Compiler = ${CMAKE_CSharp_COMPILER}")
  else()
    message(WARNING "Language Csharp is not found in the system")
  endif()
endif()

if (NOT WIN32)
  #TODO: On Linux we may try https://github.com/microsoft/TraceLogging.git
  if (onnxruntime_ENABLE_INSTRUMENT)
    message(WARNING "Instrument is only supported on Windows now")
    set(onnxruntime_ENABLE_INSTRUMENT OFF)
  endif()
endif()

# 'extended' implies minimal.
if (onnxruntime_EXTENDED_MINIMAL_BUILD AND NOT onnxruntime_MINIMAL_BUILD)
  set(onnxruntime_MINIMAL_BUILD ON)
endif()

include(adjust_global_compile_flags.cmake)

# We need to link with libatomic on systems that do not have built-in atomics, or
# don't have built-in support for 8 byte atomics
# Derived from https://github.com/protocolbuffers/protobuf/blob/master/cmake/CMakeLists.txt
set(onnxruntime_LINK_LIBATOMIC false)
# We don't need to link libatomic on iOS
if (NOT MSVC AND NOT (CMAKE_SYSTEM_NAME STREQUAL "iOS"))
  include(CheckCXXSourceCompiles)
  set(OLD_CMAKE_REQUIRED_FLAGS ${CMAKE_REQUIRED_FLAGS})
  set(CMAKE_REQUIRED_FLAGS ${CMAKE_REQUIRED_FLAGS} -std=c++11)
  check_cxx_source_compiles("
    #include <atomic>
    int main() {
      return std::atomic<int64_t>{};
    }
  " onnxruntime_HAVE_BUILTIN_ATOMICS)
  if (NOT onnxruntime_HAVE_BUILTIN_ATOMICS)
    set(onnxruntime_LINK_LIBATOMIC true)
  endif()
  set(CMAKE_REQUIRED_FLAGS ${OLD_CMAKE_REQUIRED_FLAGS})
endif()

set(REPO_ROOT ${PROJECT_SOURCE_DIR}/..)
set(ONNXRUNTIME_ROOT ${PROJECT_SOURCE_DIR}/../onnxruntime)
set(ORTTRAINING_ROOT ${PROJECT_SOURCE_DIR}/../orttraining)
set(ORTTRAINING_SOURCE_DIR ${ORTTRAINING_ROOT}/orttraining)

file (STRINGS "${REPO_ROOT}/VERSION_NUMBER" ORT_VERSION)

find_package(Threads)
<<<<<<< HEAD
if(NOT WIN32)
  find_package(Iconv REQUIRED)
=======
# On Windows we directly use Windows APIs to do the job
# Android NDK doesn't provide the iconv lib.
if(NOT WIN32 AND NOT CMAKE_SYSTEM_NAME STREQUAL "Android")
  find_package(Iconv REQUIRED)
  set(ICONV_LIB Iconv::Iconv)
>>>>>>> e9ababb2
endif()
find_package(Patch)
if(Patch_FOUND)
  message("Patch found: ${Patch_EXECUTABLE}")
endif()

if (CMAKE_CROSSCOMPILING)
  message("Doing crosscompiling")
endif()

#Need python to generate def file
if (onnxruntime_BUILD_SHARED_LIB OR onnxruntime_ENABLE_PYTHON)
  if (onnxruntime_ENABLE_PYTHON)
    if (onnxruntime_ENABLE_LANGUAGE_INTEROP_OPS OR onnxruntime_REQUIRE_PYTHON_EMBED_LIB)
      find_package(Python 3.8 COMPONENTS Interpreter Development NumPy)
    else()
      find_package(Python 3.8 COMPONENTS Interpreter Development.Module NumPy)
    endif()
  else()
    find_package(Python 3.8 COMPONENTS Interpreter)
  endif()
endif()

#Dependencies begin
get_filename_component(ONNXRUNTIME_ROOT "${ONNXRUNTIME_ROOT}" ABSOLUTE)
get_filename_component(ORTTRAINING_ROOT "${ORTTRAINING_ROOT}" ABSOLUTE)
get_filename_component(REPO_ROOT "${REPO_ROOT}" ABSOLUTE)
set(ONNXRUNTIME_INCLUDE_DIR ${REPO_ROOT}/include/onnxruntime)

include(external/onnxruntime_external_deps.cmake)

set(ORT_WARNING_FLAGS)
if (WIN32)
    # class needs to have dll-interface to be used by clients
    list(APPEND ORT_WARNING_FLAGS "/wd4251")
    # issued by thrust nonstandard extension used: nameless struct/union
    list(APPEND ORT_WARNING_FLAGS "/wd4201")
    # warning C4800: Implicit conversion from 'X' to bool. Possible information loss
    if (onnxruntime_USE_OPENVINO)
       list(APPEND ORT_WARNING_FLAGS "/wd4800")
    endif()
    # operator 'operator-name': deprecated between enumerations of different types
    list(APPEND ORT_WARNING_FLAGS "/wd5054")
    # Enable warning: data member 'member' will be initialized after data member 'member2' / base class 'base_class'
    list(APPEND ORT_WARNING_FLAGS "/w15038")

    # set linker flags to minimize the binary size.
    if (MSVC)
      foreach(type EXE STATIC SHARED)
        if (NOT type MATCHES STATIC)
          # The WinML internal toolchain does not allow link's "additional options" to contain optimization
          # flags (/OPT#); these are already specified using msbuild properties.
          if (NOT DEFINED onnxruntime_DISABLE_LINKER_OPT_FLAGS)
            set(CMAKE_${type}_LINKER_FLAGS_RELEASE "${CMAKE_${type}_LINKER_FLAGS_RELEASE} /OPT:REF,ICF,LBR")
            set(CMAKE_${type}_LINKER_FLAGS_RELEASE "${CMAKE_${type}_LINKER_FLAGS_RELEASE} /INCREMENTAL:NO")
            set(CMAKE_${type}_LINKER_FLAGS_RELWITHDEBINFO "${CMAKE_${type}_LINKER_FLAGS_RELWITHDEBINFO} /OPT:REF,ICF,LBR")
            set(CMAKE_${type}_LINKER_FLAGS_RELWITHDEBINFO "${CMAKE_${type}_LINKER_FLAGS_RELWITHDEBINFO} /INCREMENTAL:NO")
            set(CMAKE_${type}_LINKER_FLAGS_MINSIZEREL "${CMAKE_${type}_LINKER_FLAGS_MINSIZEREL} /OPT:REF,ICF,LBR")
            set(CMAKE_${type}_LINKER_FLAGS_MINSIZEREL "${CMAKE_${type}_LINKER_FLAGS_MINSIZEREL} /INCREMENTAL:NO")
          endif()
        endif()
        if (onnxruntime_ENABLE_LTO AND NOT onnxruntime_USE_CUDA)
          set(CMAKE_${type}_LINKER_FLAGS_RELEASE "${CMAKE_${type}_LINKER_FLAGS_RELEASE} /LTCG")
          set(CMAKE_${type}_LINKER_FLAGS_RELWITHDEBINFO "${CMAKE_${type}_LINKER_FLAGS_RELWITHDEBINFO} /LTCG")
          set(CMAKE_${type}_LINKER_FLAGS_MINSIZEREL "${CMAKE_${type}_LINKER_FLAGS_MINSIZEREL} /LTCG")
        endif()
      endforeach()
    endif()

else()
  check_cxx_compiler_flag(-Wunused-but-set-parameter HAS_UNUSED_BUT_SET_PARAMETER)
  check_cxx_compiler_flag(-Wunused-but-set-variable HAS_UNUSED_BUT_SET_VARIABLE)
  check_cxx_compiler_flag(-Wunused-variable HAS_UNUSED_VARIABLE)
  check_cxx_compiler_flag(-Wcast-function-type HAS_CAST_FUNCTION_TYPE)
  check_cxx_compiler_flag(-Wparentheses HAS_PARENTHESES)
  check_cxx_compiler_flag(-Wuseless-cast HAS_USELESS_CAST)
  check_cxx_compiler_flag(-Wnonnull-compare HAS_NONNULL_COMPARE)
  check_cxx_compiler_flag(-Wtautological-pointer-compare HAS_TAUTOLOGICAL_POINTER_COMPARE)
  check_cxx_compiler_flag(-Wcatch-value HAS_CATCH_VALUE)
  check_cxx_compiler_flag(-Wmissing-braces HAS_MISSING_BRACES)
  check_cxx_compiler_flag(-Wignored-attributes HAS_IGNORED_ATTRIBUTES)
  check_cxx_compiler_flag(-Wdeprecated-copy HAS_DEPRECATED_COPY)
  check_cxx_compiler_flag(-Wdeprecated-declarations HAS_DEPRECATED_DECLARATIONS)
  check_cxx_compiler_flag(-Wclass-memaccess HAS_CLASS_MEMACCESS)
  check_cxx_compiler_flag(-Wmaybe-uninitialized HAS_MAYBE_UNINITIALIZED)
  check_cxx_compiler_flag(-Wstrict-aliasing HAS_STRICT_ALIASING)
  check_nvcc_compiler_flag(-Wstrict-aliasing NVCC_HAS_STRICT_ALIASING)
  check_cxx_compiler_flag(-Wambiguous-reversed-operator HAS_AMBIGUOUS_REVERSED_OPERATOR)
  check_cxx_compiler_flag(-Wdeprecated-anon-enum-enum-conversion HAS_DEPRECATED_ANON_ENUM_ENUM_CONVERSION)
  check_cxx_compiler_flag(-Wundefined-var-template HAS_UNDEFINED_VAR_TEMPLATE)
  check_cxx_compiler_flag(-Wformat-truncation HAS_FORMAT_TRUNCATION)
  check_cxx_compiler_flag(-Wbitwise-instead-of-logical HAS_BITWISE_INSTEAD_OF_LOGICAL)
  check_cxx_compiler_flag(-Wenum-constexpr-conversion HAS_ENUM_CONSTEXPR_CONVERSION)
  check_cxx_compiler_flag(-Wdeprecated-builtins HAS_DEPRECATED_BUILTINS)
  check_function_exists(reallocarray HAS_REALLOCARRAY)

  if (HAS_TAUTOLOGICAL_POINTER_COMPARE)
    #we may have extra null pointer checkings in debug build, it's not an issue
    list(APPEND ORT_WARNING_FLAGS -Wno-tautological-pointer-compare)
  endif()
  if (HAS_NONNULL_COMPARE)
    #we may have extra null pointer checkings in debug build, it's not an issue
    list(APPEND ORT_WARNING_FLAGS -Wno-nonnull-compare)
  endif()

  if (HAS_AMBIGUOUS_REVERSED_OPERATOR)
    list(APPEND ORT_WARNING_FLAGS -Wno-ambiguous-reversed-operator)
  endif()
  if (HAS_DEPRECATED_ANON_ENUM_ENUM_CONVERSION)
    list(APPEND ORT_WARNING_FLAGS -Wno-deprecated-anon-enum-enum-conversion)
  endif()
  if (HAS_UNDEFINED_VAR_TEMPLATE)
    list(APPEND ORT_WARNING_FLAGS -Wno-undefined-var-template)
  endif()
  if (HAS_DEPRECATED_BUILTINS)
    list(APPEND ORT_WARNING_FLAGS -Wno-deprecated-builtins)
  endif()
  #see:https://reviews.llvm.org/D131307
  #It was intended that the 'enum-constexpr-conversion' type warnings can not be silenced by -w
  if(HAS_ENUM_CONSTEXPR_CONVERSION AND NOT Protobuf_FOUND)
    if (TARGET libprotobuf)
      target_compile_options(libprotobuf PRIVATE "-Wno-enum-constexpr-conversion")
    endif()
    if (TARGET libprotobuf-lite)
      target_compile_options(libprotobuf-lite PRIVATE "-Wno-enum-constexpr-conversion")
    endif()
  endif()
endif()

#names in this var must match the directory names under onnxruntime/core/providers
#ONNXRUNTIME_PROVIDER_NAMES is the list of providers that needs to export additional symbols in the global namespace.
#For example CUDA EP exports "OrtSessionOptionsAppendExecutionProvider_CUDA", which is a global function.
#However, all these things are legacy and deprecated and should be replaced with functions in onnxruntime_c_api.h.
set(ONNXRUNTIME_PROVIDER_NAMES cpu)

set(ORT_PROVIDER_FLAGS)
set(ORT_PROVIDER_CMAKE_FLAGS)

if (onnxruntime_USE_CUDA)
  enable_language(CUDA)
  message( STATUS "CMAKE_CUDA_COMPILER_VERSION: ${CMAKE_CUDA_COMPILER_VERSION}")

  if (onnxruntime_DISABLE_CONTRIB_OPS)
    set(onnxruntime_USE_FLASH_ATTENTION OFF)
  endif()
  if (CMAKE_CUDA_COMPILER_VERSION VERSION_LESS 11.6)
    message( STATUS "Turn off flash attention since CUDA compiler version < 11.6")
    set(onnxruntime_USE_FLASH_ATTENTION OFF)
  endif()
else()
  set(onnxruntime_USE_FLASH_ATTENTION OFF)
endif()

if (onnxruntime_USE_CUDA)
    list(APPEND ORT_PROVIDER_FLAGS -DUSE_CUDA=1)
    list(APPEND ORT_PROVIDER_CMAKE_FLAGS -Donnxruntime_USE_CUDA=1)
    list(APPEND ONNXRUNTIME_PROVIDER_NAMES cuda)

    if (onnxruntime_USE_FLASH_ATTENTION)
      message( STATUS "Enable flash attention for CUDA EP")
      list(APPEND ORT_PROVIDER_FLAGS -DUSE_FLASH_ATTENTION=1)
      list(APPEND ORT_PROVIDER_CMAKE_FLAGS -Donnxruntime_USE_FLASH_ATTENTION=1)
    endif()

endif()
if (onnxruntime_USE_VITISAI)
    list(APPEND ORT_PROVIDER_FLAGS -DUSE_VITISAI=1)
    list(APPEND ORT_PROVIDER_CMAKE_FLAGS -Donnxruntime_USE_VITISAI=1)
    list(APPEND ONNXRUNTIME_PROVIDER_NAMES vitisai)
endif()
if (onnxruntime_USE_DNNL)
    list(APPEND ORT_PROVIDER_FLAGS -DUSE_DNNL=1)
    list(APPEND ONNXRUNTIME_PROVIDER_NAMES dnnl)
    list(APPEND ORT_PROVIDER_CMAKE_FLAGS -Donnxruntime_USE_DNNL=1)
endif()
if (onnxruntime_USE_OPENVINO)
    list(APPEND ORT_PROVIDER_FLAGS -DUSE_OPENVINO=1)
    list(APPEND ONNXRUNTIME_PROVIDER_NAMES openvino)
    list(APPEND ORT_PROVIDER_CMAKE_FLAGS -Donnxruntime_USE_OPENVINO=1)
endif()
if (onnxruntime_USE_TENSORRT)
    list(APPEND ORT_PROVIDER_FLAGS -DUSE_TENSORRT=1)
    #TODO: remove the following line and change the test code in onnxruntime_shared_lib_test to use the new EP API.
    list(APPEND ONNXRUNTIME_PROVIDER_NAMES tensorrt)
    list(APPEND ORT_PROVIDER_CMAKE_FLAGS -Donnxruntime_USE_TENSORRT=1)
endif()
if (onnxruntime_USE_RKNPU)
    list(APPEND ORT_PROVIDER_FLAGS -DUSE_RKNPU=1)
    list(APPEND ORT_PROVIDER_CMAKE_FLAGS -Donnxruntime_USE_RKNPU=1)
    list(APPEND ONNXRUNTIME_PROVIDER_NAMES rknpu)
endif()
if (onnxruntime_USE_NNAPI_BUILTIN)
    list(APPEND ORT_PROVIDER_FLAGS -DUSE_NNAPI=1)
    list(APPEND ORT_PROVIDER_CMAKE_FLAGS -Donnxruntime_USE_NNAPI_BUILTIN=1)
    list(APPEND ONNXRUNTIME_PROVIDER_NAMES nnapi)
endif()
if (onnxruntime_USE_JS)
    list(APPEND ORT_PROVIDER_FLAGS -DUSE_JS=1)
    list(APPEND ORT_PROVIDER_CMAKE_FLAGS -Donnxruntime_USE_JS=1)
    list(APPEND ONNXRUNTIME_PROVIDER_NAMES js)
endif()
if (onnxruntime_USE_QNN)
    list(APPEND ORT_PROVIDER_FLAGS -DUSE_QNN=1)
    list(APPEND ORT_PROVIDER_CMAKE_FLAGS -Donnxruntime_USE_QNN=1)
    list(APPEND ONNXRUNTIME_PROVIDER_NAMES qnn)
endif()
if (onnxruntime_USE_SNPE)
    list(APPEND ORT_PROVIDER_FLAGS -DUSE_SNPE=1)
    list(APPEND ONNXRUNTIME_PROVIDER_NAMES snpe)
    list(APPEND ORT_PROVIDER_CMAKE_FLAGS -Donnxruntime_USE_SNPE=1)
endif()
if (onnxruntime_USE_TVM)
    list(APPEND ORT_PROVIDER_FLAGS  -DUSE_TVM=1)
    list(APPEND ORT_PROVIDER_CMAKE_FLAGS -Donnxruntime_USE_TVM=1)
    list(APPEND ONNXRUNTIME_PROVIDER_NAMES tvm)
endif()
if (onnxruntime_USE_WINML)
  list(APPEND ORT_PROVIDER_FLAGS  -DUSE_WINML=1)
  list(APPEND ORT_PROVIDER_CMAKE_FLAGS -Donnxruntime_USE_WINML=1)
  list(APPEND ONNXRUNTIME_PROVIDER_NAMES winml)
endif()
if (onnxruntime_USE_ACL)
    list(APPEND ORT_PROVIDER_FLAGS  -DUSE_ACL=1)
    list(APPEND ORT_PROVIDER_CMAKE_FLAGS -Donnxruntime_USE_ACL=1)
    list(APPEND ONNXRUNTIME_PROVIDER_NAMES acl)
endif()
if (onnxruntime_USE_DML)
    list(APPEND ORT_PROVIDER_FLAGS  -DUSE_DML=1)
    list(APPEND ORT_PROVIDER_CMAKE_FLAGS -Donnxruntime_USE_DML=1)
    list(APPEND ONNXRUNTIME_PROVIDER_NAMES dml)
endif()
if (onnxruntime_USE_MIGRAPHX)
    list(APPEND ORT_PROVIDER_FLAGS  -DUSE_MIGRAPHX=1)
    list(APPEND ORT_PROVIDER_CMAKE_FLAGS -Donnxruntime_USE_MIGRAPHX=1)
    list(APPEND ONNXRUNTIME_PROVIDER_NAMES migraphx)
endif()
if (onnxruntime_USE_ARMNN)
    list(APPEND ORT_PROVIDER_FLAGS  -DUSE_ARMNN=1)
    list(APPEND ORT_PROVIDER_CMAKE_FLAGS -Donnxruntime_USE_ARMNN=1)
    list(APPEND ONNXRUNTIME_PROVIDER_NAMES armnn)
endif()
if (onnxruntime_USE_ROCM)
    list(APPEND ORT_PROVIDER_FLAGS  -DUSE_ROCM=1)
    list(APPEND ORT_PROVIDER_CMAKE_FLAGS -Donnxruntime_USE_ROCM=1)
    list(APPEND ONNXRUNTIME_PROVIDER_NAMES rocm)
endif()
if (onnxruntime_USE_COREML)
    list(APPEND ORT_PROVIDER_FLAGS  -DUSE_COREML=1)
    list(APPEND ORT_PROVIDER_CMAKE_FLAGS -Donnxruntime_USE_COREML=1)
    list(APPEND ONNXRUNTIME_PROVIDER_NAMES coreml)
endif()
if (onnxruntime_USE_XNNPACK)
  list(APPEND ORT_PROVIDER_FLAGS -DUSE_XNNPACK=1)
  list(APPEND ORT_PROVIDER_CMAKE_FLAGS -Donnxruntime_USE_XNNPACK=1)
  list(APPEND ONNXRUNTIME_PROVIDER_NAMES xnnpack)
endif()
if (onnxruntime_USE_CANN)
    list(APPEND ORT_PROVIDER_FLAGS  -DUSE_CANN=1)
    list(APPEND ORT_PROVIDER_CMAKE_FLAGS -Donnxruntime_USE_CANN=1)
    list(APPEND ONNXRUNTIME_PROVIDER_NAMES cann)
endif()
if (onnxruntime_USE_AZURE)
    list(APPEND ORT_PROVIDER_FLAGS  -DUSE_AZURE=1)
    list(APPEND ORT_PROVIDER_CMAKE_FLAGS -Donnxruntime_USE_AZURE=1)
    list(APPEND ONNXRUNTIME_PROVIDER_NAMES azure)
endif()


if (onnxruntime_ENABLE_LAZY_TENSOR)
  # To support LazyTensor, ORT needs to call Python function from C/C++.
  # so onnxruntime_ENABLE_PYTHON is required.
  if (NOT onnxruntime_ENABLE_TRAINING OR NOT onnxruntime_ENABLE_PYTHON)
    message(
        FATAL_ERROR
        "Option onnxruntime_ENABLE_LAZY_TENSOR can only be set when onnxruntime_ENABLE_TRAINING and onnxruntime_ENABLE_PYTHON are enabled")
  endif()
  # TODO: In the future, we can compile LazyTensor into a standalone
  # library target, onnxruntime_lazy_tensor, to make the buid
  # cleaner.
endif()

function(onnxruntime_set_compile_flags target_name)
    if (CPUINFO_SUPPORTED)
      onnxruntime_add_include_to_target(${target_name} cpuinfo::cpuinfo)
    endif()
    if(onnxruntime_ENABLE_LAZY_TENSOR)
      target_compile_definitions(${target_name} PRIVATE ENABLE_LAZY_TENSOR)
    endif()
    if (onnxruntime_ENABLE_CPU_FP16_OPS)
      target_compile_definitions(${target_name} PRIVATE ENABLE_CPU_FP16_TRAINING_OPS)
    endif()
    if(onnxruntime_DISABLE_ABSEIL)
      target_compile_definitions(${target_name} PRIVATE DISABLE_ABSEIL)
    endif()
    if(UNIX)
      target_compile_definitions(${target_name} PRIVATE PLATFORM_POSIX)
    endif()
    target_compile_definitions(${target_name} PUBLIC EIGEN_USE_THREADS)
    if (onnxruntime_DISABLE_CONTRIB_OPS)
      target_compile_definitions(${target_name} PRIVATE DISABLE_CONTRIB_OPS)
    endif()

    if (onnxruntime_DISABLE_ML_OPS)
      target_compile_definitions(${target_name} PRIVATE DISABLE_ML_OPS)
    endif()

    if (onnxruntime_DISABLE_SPARSE_TENSORS)
      target_compile_definitions(${target_name} PRIVATE DISABLE_SPARSE_TENSORS)
    endif()

    if (onnxruntime_DISABLE_OPTIONAL_TYPE)
      target_compile_definitions(${target_name} PRIVATE DISABLE_OPTIONAL_TYPE)
    endif()
    if (onnxruntime_ENABLE_ATEN)
      target_compile_definitions(${target_name} PRIVATE ENABLE_ATEN)
    endif()
    set_target_properties(${target_name} PROPERTIES COMPILE_WARNING_AS_ERROR ON)
    if (onnxruntime_USE_CUDA)
      # Suppress a "conversion_function_not_usable" warning in gsl/span
      target_compile_options(${target_name} PRIVATE "$<$<COMPILE_LANGUAGE:CUDA>:SHELL:--diag-suppress 554>")
    endif()
    if (MSVC)
      foreach(CMAKE_CUDA_TOOLKIT_INCLUDE_DIRECTORY ${CMAKE_CUDA_TOOLKIT_INCLUDE_DIRECTORIES})
        target_compile_options(${target_name} PRIVATE "$<$<OR:$<COMPILE_LANGUAGE:C>,$<COMPILE_LANGUAGE:CXX>>:/external:I${CMAKE_CUDA_TOOLKIT_INCLUDE_DIRECTORY}>")
      endforeach()
      foreach(onnxruntime_external_lib IN LISTS onnxruntime_EXTERNAL_LIBRARIES)
        #TODO: the list contains cmake keywords like "debug". We should exclude them.
        if(TARGET ${onnxruntime_external_lib})
          get_target_property(onnxruntime_external_lib_include_dirs ${onnxruntime_external_lib} INTERFACE_INCLUDE_DIRECTORIES)
          foreach(onnxruntime_external_lib_include_dir IN LISTS onnxruntime_external_lib_include_dirs)
            if(onnxruntime_external_lib_include_dir MATCHES "^\\$")
              if(onnxruntime_external_lib_include_dir MATCHES "^\\$<BUILD_INTERFACE:([^>]+)>$")
                string(REGEX REPLACE "^\\$<BUILD_INTERFACE:([^>]+)>$" "\\1" onnxruntime_external_lib_include_dir_cmake "${onnxruntime_external_lib_include_dir}")
                cmake_path(NATIVE_PATH onnxruntime_external_lib_include_dir_cmake NORMALIZE onnxruntime_external_lib_include_dir_native)
                target_compile_options(${target_name} PRIVATE "$<$<OR:$<COMPILE_LANGUAGE:C>,$<COMPILE_LANGUAGE:CXX>>:/external:I${onnxruntime_external_lib_include_dir_native}>")
              endif()
            else()
              cmake_path(NATIVE_PATH onnxruntime_external_lib_include_dir NORMALIZE onnxruntime_external_lib_include_dir_native)
              target_compile_options(${target_name} PRIVATE "$<$<OR:$<COMPILE_LANGUAGE:C>,$<COMPILE_LANGUAGE:CXX>>:/external:I${onnxruntime_external_lib_include_dir_native}>")
            endif()
          endforeach()
        endif()
      endforeach()
      target_compile_definitions(${target_name} PUBLIC -DPLATFORM_WINDOWS -DNOGDI -DNOMINMAX -D_USE_MATH_DEFINES -D_SILENCE_ALL_CXX17_DEPRECATION_WARNINGS)
      if (onnxruntime_ENABLE_MEMLEAK_CHECKER)
        target_compile_definitions(${target_name} PUBLIC -DONNXRUNTIME_ENABLE_MEMLEAK_CHECK)
      endif()
      target_compile_options(${target_name} PRIVATE "$<$<COMPILE_LANGUAGE:CUDA>:SHELL:--compiler-options /utf-8>" "$<$<OR:$<COMPILE_LANGUAGE:C>,$<COMPILE_LANGUAGE:CXX>>:/utf-8>")
      target_compile_options(${target_name} PRIVATE "$<$<COMPILE_LANGUAGE:CUDA>:SHELL:--compiler-options /sdl>" "$<$<OR:$<COMPILE_LANGUAGE:C>,$<COMPILE_LANGUAGE:CXX>>:/sdl>")
      set_target_properties(${target_name}
                      PROPERTIES VS_GLOBAL_CAExcludePath "${ORT_BINARY_DIR};${ORT_SOURCE_DIR}")
      if (onnxruntime_ENABLE_STATIC_ANALYSIS)
        target_compile_options(${target_name} PRIVATE "$<$<COMPILE_LANGUAGE:CUDA>:SHELL:--compiler-options /analyze>" "$<$<OR:$<COMPILE_LANGUAGE:C>,$<COMPILE_LANGUAGE:CXX>>:/analyze>")
        target_compile_options(${target_name} PRIVATE "$<$<COMPILE_LANGUAGE:CUDA>:SHELL:--compiler-options /analyze:external->" "$<$<OR:$<COMPILE_LANGUAGE:C>,$<COMPILE_LANGUAGE:CXX>>:/analyze:external->")
      endif()
    else()
      # Enable warning
      target_compile_options(${target_name} PRIVATE "$<$<COMPILE_LANGUAGE:CUDA>:SHELL:--compiler-options -Wall>" "$<$<NOT:$<COMPILE_LANGUAGE:CUDA>>:-Wall>")
      target_compile_options(${target_name} PRIVATE "$<$<NOT:$<COMPILE_LANGUAGE:CUDA>>:-Wextra>")
      if (CMAKE_CXX_COMPILER_ID STREQUAL "Clang" OR CMAKE_CXX_COMPILER_ID STREQUAL "AppleClang")
        #external/protobuf/src/google/protobuf/arena.h:445:18: error: unused parameter 'p'
        target_compile_options(${target_name} PRIVATE "-Wno-unused-parameter")
      endif()
      target_compile_definitions(${target_name} PUBLIC -DNSYNC_ATOMIC_CPP11)
      onnxruntime_add_include_to_target(${target_name} nsync::nsync_cpp)
    endif()
    foreach(ORT_FLAG ${ORT_PROVIDER_FLAGS})
      target_compile_definitions(${target_name} PRIVATE ${ORT_FLAG})
    endforeach()
    if (HAS_DEPRECATED_COPY)
      #too many such errors in eigen
      target_compile_options(${target_name} PRIVATE "$<$<COMPILE_LANGUAGE:CUDA>:SHELL:--compiler-options -Wno-deprecated-copy>" "$<$<COMPILE_LANGUAGE:CXX>:-Wno-deprecated-copy>")
    endif()
    foreach(FLAG ${ORT_WARNING_FLAGS})
      target_compile_options(${target_name} PRIVATE "$<$<COMPILE_LANGUAGE:CXX>:${FLAG}>")
    endforeach()
    if (onnxruntime_USE_CUDA)
      foreach(FLAG ${ORT_WARNING_FLAGS})
        target_compile_options(${target_name} PRIVATE "$<$<COMPILE_LANGUAGE:CUDA>:SHELL:--compiler-options ${FLAG}>")
      endforeach()
      if ((NVCC_HAS_STRICT_ALIASING AND "${target_name}" MATCHES "cuda") OR (HAS_STRICT_ALIASING AND NOT "${target_name}" MATCHES "cuda"))
        target_compile_options(${target_name} PRIVATE "$<$<COMPILE_LANGUAGE:CUDA>:-Wno-strict-aliasing>")
      endif()
    endif()
    if (onnxruntime_USE_ROCM)
      # flags are detected with CXX language mode, some flags are not supported with hipclang
      # because we may mix gcc and hipclang
      set(ORT_HIP_WARNING_FLAGS ${ORT_WARNING_FLAGS})
      list(REMOVE_ITEM ORT_HIP_WARNING_FLAGS -Wno-nonnull-compare)

      # float16.h:90:12: error: ‘tmp’ is used uninitialized
      list(APPEND ORT_HIP_WARNING_FLAGS -Wno-uninitialized)

      # some #pragma unroll will fail, do not treat them as error
      # #warning must not be treated as error
      list(APPEND ORT_HIP_WARNING_FLAGS -Wno-error=pass-failed "-Wno-error=#warnings")

      # otherwise error: builtin __has_trivial_assign is deprecated; use __is_trivially_assignable instead
      if (ROCM_VERSION_DEV VERSION_GREATER_EQUAL "5.4")
        list(APPEND ORT_HIP_WARNING_FLAGS "-Wno-deprecated-builtins")
      endif()

      foreach(FLAG ${ORT_HIP_WARNING_FLAGS})
        target_compile_options(${target_name} PRIVATE "$<$<COMPILE_LANGUAGE:HIP>:SHELL:${FLAG}>")
      endforeach()
    endif()
endfunction()

function(onnxruntime_set_source_file_properties target_name)
  get_target_property(srcs ${target_name} SOURCES)

  # enable ARC for Objective-C/C++
  set(objective_c_cc_srcs ${srcs})
  list(FILTER objective_c_cc_srcs INCLUDE REGEX "\\.mm?$")
  set_property(SOURCE ${objective_c_cc_srcs} APPEND PROPERTY COMPILE_OPTIONS "-fobjc-arc")
endfunction()

function(onnxruntime_configure_target target_name)
  target_link_directories(${target_name} PRIVATE ${onnxruntime_LINK_DIRS})
  onnxruntime_set_compile_flags(${target_name})
  onnxruntime_set_source_file_properties(${target_name})
  #Uncomment the following three lines to reproduce static analysis errors locally
  #if(WIN32 AND onnxruntime_ENABLE_STATIC_ANALYSIS)
  #  set_target_properties(${target_name} PROPERTIES VS_USER_PROPS ${PROJECT_SOURCE_DIR}/EnableVisualStudioCodeAnalysis.props)
  #endif()
  target_include_directories(${target_name} PRIVATE ${CMAKE_CURRENT_BINARY_DIR} ${ONNXRUNTIME_ROOT} ${abseil_cpp_SOURCE_DIR})
  if (onnxruntime_ENABLE_TRAINING_APIS)
    target_include_directories(${target_name} PRIVATE ${ORTTRAINING_ROOT})
  endif()
  if (onnxruntime_ENABLE_LTO)
    set_target_properties(${target_name} PROPERTIES INTERPROCEDURAL_OPTIMIZATION_RELEASE TRUE)
    set_target_properties(${target_name} PROPERTIES INTERPROCEDURAL_OPTIMIZATION_RELWITHDEBINFO TRUE)
    set_target_properties(${target_name} PROPERTIES INTERPROCEDURAL_OPTIMIZATION_MINSIZEREL TRUE)
  endif()

  if (onnxruntime_BUILD_KERNEL_EXPLORER)
    get_target_property(target_type ${target_name} TYPE)
    if (target_type STREQUAL "MODULE_LIBRARY" OR target_type STREQUAL "SHARED_LIBRARY")
      set_property(TARGET ${target_name}
        APPEND_STRING PROPERTY LINK_FLAGS " -Xlinker --version-script=${ONNXRUNTIME_ROOT}/python/tools/kernel_explorer/version_script.lds ")
    endif()
  endif()

  # Keep BinSkim happy
  if(MSVC AND NOT onnxruntime_target_platform MATCHES "ARM")
    target_link_options(${target_name} PRIVATE "/CETCOMPAT")
  endif()

endfunction()

function(onnxruntime_add_shared_library target_name)
  add_library(${target_name} SHARED ${ARGN})
  onnxruntime_configure_target(${target_name})
endfunction()

function(onnxruntime_add_static_library target_name)
  add_library(${target_name} STATIC ${ARGN})
  onnxruntime_configure_target(${target_name})
endfunction()

#For plugins that are not linked into other targets but may be loaded dynamically at runtime using dlopen-like functionality.
function(onnxruntime_add_shared_library_module target_name)
  if ((${CMAKE_SYSTEM_NAME} MATCHES "Darwin") OR (${CMAKE_SYSTEM_NAME} MATCHES "iOS"))
    add_library(${target_name} SHARED ${ARGN})
  else()
    #On Windows, this target shouldn't generate an import lib, but I don't know how to disable it.
    add_library(${target_name} MODULE ${ARGN})
  endif()

  onnxruntime_configure_target(${target_name})
  if (MSVC AND onnxruntime_target_platform STREQUAL "x86" AND NOT onnxruntime_BUILD_WEBASSEMBLY)
    target_link_options(${target_name} PRIVATE /SAFESEH)
  endif()
endfunction()

function(onnxruntime_add_executable target_name)
  add_executable(${target_name} ${ARGN})
  onnxruntime_configure_target(${target_name})
  if (MSVC AND onnxruntime_target_platform STREQUAL "x86" AND NOT onnxruntime_BUILD_WEBASSEMBLY)
    target_link_options(${target_name} PRIVATE /SAFESEH)
  endif()
endfunction()

function(onnxruntime_add_include_to_target dst_target)
    foreach(src_target ${ARGN})
      if(TARGET ${src_target})
        target_include_directories(${dst_target} PRIVATE $<TARGET_PROPERTY:${src_target},INTERFACE_INCLUDE_DIRECTORIES>)
        target_compile_definitions(${dst_target} PRIVATE $<TARGET_PROPERTY:${src_target},INTERFACE_COMPILE_DEFINITIONS>)
        target_sources(${dst_target} PRIVATE $<TARGET_PROPERTY:${src_target},INTERFACE_SOURCES>)
      endif()
    endforeach()
endfunction()

# ACL
if (onnxruntime_USE_ACL OR onnxruntime_USE_ACL_1902 OR onnxruntime_USE_ACL_1905 OR onnxruntime_USE_ACL_1908 OR onnxruntime_USE_ACL_2002)
  set(onnxruntime_USE_ACL ON)
  if (onnxruntime_USE_ACL_1902)
    add_definitions(-DACL_1902=1)
  else()
    if (onnxruntime_USE_ACL_1908)
      add_definitions(-DACL_1908=1)
    else()
      if (onnxruntime_USE_ACL_2002)
        add_definitions(-DACL_2002=1)
      else()
        add_definitions(-DACL_1905=1)
      endif()
    endif()
  endif()

  if (NOT ${onnxruntime_ACL_LIBS} STREQUAL "")
    add_library(arm_compute SHARED IMPORTED)
    set_target_properties(arm_compute PROPERTIES
        IMPORTED_NO_SONAME 1
        IMPORTED_LOCATION "${onnxruntime_ACL_LIBS}/libarm_compute.so")

    add_library(arm_compute_core SHARED IMPORTED)
    set_target_properties(arm_compute_core PROPERTIES
        IMPORTED_NO_SONAME 1
        IMPORTED_LOCATION "${onnxruntime_ACL_LIBS}/libarm_compute_core.so")

    add_library(arm_compute_graph SHARED IMPORTED)
    set_target_properties(arm_compute_graph PROPERTIES
        IMPORTED_NO_SONAME 1
        IMPORTED_LOCATION "${onnxruntime_ACL_LIBS}/libarm_compute_graph.so")
  endif()

  list(APPEND onnxruntime_EXTERNAL_LIBRARIES arm_compute arm_compute_core arm_compute_graph)

endif()

# ArmNN
if (onnxruntime_USE_ARMNN)
  if (NOT onnxruntime_ARMNN_RELU_USE_CPU)
    add_definitions(-DRELU_ARMNN=1)
  endif()
  if (NOT onnxruntime_ARMNN_BN_USE_CPU)
    add_definitions(-DBN_ARMNN=1)
  endif()

  if (NOT onnxruntime_USE_ACL AND NOT ${onnxruntime_ACL_LIBS} STREQUAL "")
    add_library(arm_compute SHARED IMPORTED)
    set_target_properties(arm_compute PROPERTIES
        IMPORTED_NO_SONAME 1
        IMPORTED_LOCATION "${onnxruntime_ACL_LIBS}/libarm_compute.so")

    add_library(arm_compute_core SHARED IMPORTED)
    set_target_properties(arm_compute_core PROPERTIES
        IMPORTED_NO_SONAME 1
        IMPORTED_LOCATION "${onnxruntime_ACL_LIBS}/libarm_compute_core.so")

    add_library(arm_compute_graph SHARED IMPORTED)
    set_target_properties(arm_compute_graph PROPERTIES
        IMPORTED_NO_SONAME 1
        IMPORTED_LOCATION "${onnxruntime_ACL_LIBS}/libarm_compute_graph.so")
  endif()

  if (NOT ${onnxruntime_ARMNN_LIBS} STREQUAL "")
    add_library(armnn SHARED IMPORTED)
    set_target_properties(armnn PROPERTIES
        IMPORTED_NO_SONAME 1
        IMPORTED_LOCATION "${onnxruntime_ARMNN_LIBS}/libarmnn.so")
  endif()

  list(APPEND onnxruntime_EXTERNAL_LIBRARIES armnn arm_compute arm_compute_core arm_compute_graph)
endif()

if (onnxruntime_USE_DNNL)
  include(dnnl)
  add_compile_definitions(DNNL_OPENMP)
endif()

# TVM EP
if (onnxruntime_USE_TVM)
  if (NOT TARGET tvm)
    message(STATUS "Include TVM(*).")
    include(tvm)
  endif()

  # ipp-crypto
  if (onnxruntime_TVM_USE_HASH)
    message(STATUS "Include ipp-crypto(*).")
    include(ipp-crypto)
  endif()

  # TVM
  if (onnxruntime_TVM_USE_LLVM)
    set(USE_LLVM "${onnxruntime_TVM_USE_LLVM}" CACHE STRING "Path to LLVM for correct TVM build")
  elseif(onnxruntime_USE_LLVM)
    set(USE_LLVM ON CACHE BOOL "Only defined for TVM")
  endif()

  if (onnxruntime_TVM_CUDA_RUNTIME)
    set(USE_CUDA ON CACHE BOOL "Only defined for TVM" FORCE)
  endif()

  # TODO(vvchernov): customized tvm logger is hidden due to the issue on TVM side (https://github.com/apache/tvm/issues/10139)
  # add_compile_definitions(TVM_LOG_CUSTOMIZE=1)
  # add_library(tvm_custom_logger STATIC ${ONNXRUNTIME_ROOT}/core/providers/tvm/custom_logging.cc)

  set(USE_OPENMP gnu CACHE STRING "Only defined for TVM")
  add_subdirectory(${tvm_SOURCE_DIR} ${tvm_BINARY_DIR} EXCLUDE_FROM_ALL)

  set_target_properties(tvm PROPERTIES FOLDER ${tvm_SOURCE_DIR})
  # target_link_libraries(tvm PUBLIC tvm_custom_logger)

  set(TVM_INCLUDES ${tvm_SOURCE_DIR}/include
    ${tvm_SOURCE_DIR}/3rdparty/dmlc-core/include
    ${tvm_SOURCE_DIR}/3rdparty/dlpack/include
    $<TARGET_PROPERTY:tvm,INTERFACE_INCLUDE_DIRECTORIES>)

  set(onnxruntime_tvm_libs onnxruntime_providers_tvm)

  # needs to link with stdc++fs in Linux
  if (UNIX)
    if (NOT APPLE)
      set(FS_STDLIB stdc++fs)
    endif()
  endif()
  list(APPEND onnxruntime_EXTERNAL_LIBRARIES tvm ${FS_STDLIB})
  list(APPEND onnxruntime_EXTERNAL_DEPENDENCIES tvm)
endif()


# onnxruntime-extensions
if (onnxruntime_USE_EXTENSIONS)
  include(extensions)
endif()

#Dependencies end. In the next we'll enable "treat warning as error"

#Adjust warning flags
if (onnxruntime_USE_CUDA)
  set_msvc_c_cpp_compiler_warning_level(3)
else()
  set_msvc_c_cpp_compiler_warning_level(4)
endif()

set(onnxruntime_DELAYLOAD_FLAGS "")

include_directories(
  ${ONNXRUNTIME_INCLUDE_DIR}
  ${REPO_ROOT}/include/onnxruntime/core/session
)

if (onnxruntime_ENABLE_TRAINING_APIS)
  include_directories(
    ${REPO_ROOT}/orttraining/orttraining/training_api/include/
  )
endif()

if (onnxruntime_USE_OPENVINO)

  add_definitions(-DUSE_OPENVINO=1)

  if (EXISTS "$ENV{INTEL_OPENVINO_DIR}/deployment_tools/inference_engine/version.txt")
    file(READ $ENV{INTEL_OPENVINO_DIR}/deployment_tools/inference_engine/version.txt VER)
  endif()

  if (NOT DEFINED ENV{INTEL_OPENVINO_DIR})
    message(FATAL_ERROR "[Couldn't locate OpenVINO] OpenVINO may not have been initialized")
  endif()

  # Check OpenVINO version for support
  if (${VER} MATCHES "2022.1" OR $ENV{INTEL_OPENVINO_DIR} MATCHES "2022.1")
    set(OPENVINO_VERSION "2022.1")
    add_definitions(-DOPENVINO_2022_1=1)
  elseif (${VER} MATCHES "2022.2" OR $ENV{INTEL_OPENVINO_DIR} MATCHES "2022.2")
    set(OPENVINO_VERSION "2022.2")
    add_definitions(-DOPENVINO_2022_2=1)
  elseif ($ENV{INTEL_OPENVINO_DIR} MATCHES "2022.3")
    set(OPENVINO_VERSION "2022.3")
    add_definitions(-DOPENVINO_2022_3=1)
  elseif ($ENV{INTEL_OPENVINO_DIR} MATCHES "openvino")
    set(OPENVINO_VERSION "2022.3")
    add_definitions(-DOPENVINO_2022_3=1)
  else()
    message(FATAL_ERROR "Unsupported OpenVINO version: ${INTEL_OPENVINO_DIR}")
  endif()

  if (onnxruntime_USE_OPENVINO_MYRIAD)
    add_definitions(-DOPENVINO_CONFIG_MYRIAD=1)
  endif()

  if (onnxruntime_USE_OPENVINO_GPU_FP32)
    add_definitions(-DOPENVINO_CONFIG_GPU_FP32=1)
  endif()

  if (onnxruntime_USE_OPENVINO_GPU_FP16)
    add_definitions(-DOPENVINO_CONFIG_GPU_FP16=1)
  endif()

  if (onnxruntime_USE_OPENVINO_CPU_FP32)
    add_definitions(-DOPENVINO_CONFIG_CPU_FP32=1)
  endif()

  if (onnxruntime_USE_OPENVINO_CPU_FP16)
    add_definitions(-DOPENVINO_CONFIG_CPU_FP16=1)
  endif()

  if (onnxruntime_USE_OPENVINO_VAD_M)
    add_definitions(-DOPENVINO_CONFIG_VAD_M=1)
  endif()

  if (onnxruntime_USE_OPENVINO_VAD_F)
    add_definitions(-DOPENVINO_CONFIG_VAD_F=1)
  endif()

  if (onnxruntime_USE_OPENVINO_MYRIAD_NP)
    add_definitions(-DOPENVINO_CONFIG_MYRIAD=1)
    add_definitions(-DOPENVINO_DISABLE_GRAPH_PARTITION=1)
  endif()

  if (onnxruntime_USE_OPENVINO_GPU_FP32_NP)
    add_definitions(-DOPENVINO_CONFIG_GPU_FP32=1)
    add_definitions(-DOPENVINO_DISABLE_GRAPH_PARTITION=1)
  endif()

  if (onnxruntime_USE_OPENVINO_GPU_FP16_NP)
    add_definitions(-DOPENVINO_CONFIG_GPU_FP16=1)
    add_definitions(-DOPENVINO_DISABLE_GRAPH_PARTITION=1)
  endif()

  if (onnxruntime_USE_OPENVINO_CPU_FP32_NP)
    add_definitions(-DOPENVINO_CONFIG_CPU_FP32=1)
    add_definitions(-DOPENVINO_DISABLE_GRAPH_PARTITION=1)
  endif()

  if (onnxruntime_USE_OPENVINO_CPU_FP16_NP)
    add_definitions(-DOPENVINO_CONFIG_CPU_FP16=1)
    add_definitions(-DOPENVINO_DISABLE_GRAPH_PARTITION=1)
  endif()

  if (onnxruntime_USE_OPENVINO_VAD_M_NP)
    add_definitions(-DOPENVINO_CONFIG_VAD_M=1)
    add_definitions(-DOPENVINO_DISABLE_GRAPH_PARTITION=1)
  endif()

  if (onnxruntime_USE_OPENVINO_VAD_F_NP)
    add_definitions(-DOPENVINO_CONFIG_VAD_F=1)
    add_definitions(-DOPENVINO_DISABLE_GRAPH_PARTITION=1)
  endif()

  if (onnxruntime_USE_OPENVINO_HETERO)
    add_definitions(-DOPENVINO_CONFIG_HETERO=1)
    add_definitions(-DDEVICE_NAME="${onnxruntime_USE_OPENVINO_DEVICE}")
  endif()

  if (onnxruntime_USE_OPENVINO_MULTI)
    add_definitions(-DOPENVINO_CONFIG_MULTI=1)
    add_definitions(-DDEVICE_NAME="${onnxruntime_USE_OPENVINO_DEVICE}")
  endif()

  if(onnxruntime_USE_OPENVINO_AUTO)
    add_definitions(-DOPENVINO_CONFIG_AUTO=1)
    add_definitions(-DDEVICE_NAME="${onnxruntime_USE_OPENVINO_DEVICE}")
  endif()

  if($ENV{FIL_ENABLED})
    add_definitions(-DOPENVINO_FIL_ENABLED=1)
  endif()

endif()

if (onnxruntime_USE_VITISAI)
  if (WIN32)
    message(FATAL_ERROR "Vitis-AI execution provider is not supported on Windows.")
  else()
    include(pyxir)
    list(APPEND onnxruntime_EXTERNAL_LIBRARIES pyxir)
    list(APPEND onnxruntime_EXTERNAL_DEPENDENCIES pyxir)
  endif()
endif()

configure_file(onnxruntime_config.h.in ${CMAKE_CURRENT_BINARY_DIR}/onnxruntime_config.h)
if (WIN32)
  configure_file(../requirements.txt.in ${CMAKE_CURRENT_BINARY_DIR}/Debug/requirements.txt)
  configure_file(../requirements.txt.in ${CMAKE_CURRENT_BINARY_DIR}/Release/requirements.txt)
  configure_file(../requirements.txt.in ${CMAKE_CURRENT_BINARY_DIR}/RelWithDebInfo/requirements.txt)
  configure_file(../requirements.txt.in ${CMAKE_CURRENT_BINARY_DIR}/MinSizeRel/requirements.txt)
else()
  configure_file(../requirements.txt.in ${CMAKE_CURRENT_BINARY_DIR}/requirements.txt)
endif()

if (onnxruntime_USE_CUDA)
  set(CMAKE_CUDA_RUNTIME_LIBRARY Shared)
  set(CMAKE_CUDA_STANDARD 17)
  if(onnxruntime_CUDNN_HOME)
    file(TO_CMAKE_PATH ${onnxruntime_CUDNN_HOME} onnxruntime_CUDNN_HOME)
  endif()
  if (NOT CMAKE_CUDA_ARCHITECTURES)
    if (CMAKE_LIBRARY_ARCHITECTURE STREQUAL "aarch64-linux-gnu")
      # Support for Jetson/Tegra ARM devices
      set(CMAKE_CUDA_FLAGS "${CMAKE_CUDA_FLAGS} -gencode=arch=compute_53,code=sm_53") # TX1, Nano
      set(CMAKE_CUDA_FLAGS "${CMAKE_CUDA_FLAGS} -gencode=arch=compute_62,code=sm_62") # TX2
      set(CMAKE_CUDA_FLAGS "${CMAKE_CUDA_FLAGS} -gencode=arch=compute_72,code=sm_72") # AGX Xavier, NX Xavier
      if (CMAKE_CUDA_COMPILER_VERSION VERSION_GREATER_EQUAL 11)
        set(CMAKE_CUDA_FLAGS "${CMAKE_CUDA_FLAGS} -gencode=arch=compute_87,code=sm_87") # AGX Orin, NX Orin
      endif()
    else()
      # the following compute capabilities are removed in CUDA 11 Toolkit
      if (CMAKE_CUDA_COMPILER_VERSION VERSION_LESS 11)
        set(CMAKE_CUDA_FLAGS "${CMAKE_CUDA_FLAGS} -gencode=arch=compute_30,code=sm_30") # K series
      endif()
      if (CMAKE_CUDA_COMPILER_VERSION VERSION_LESS 12)
	# 37, 50 still work in CUDA 11 but are marked deprecated and will be removed in future CUDA version.
	set(CMAKE_CUDA_FLAGS "${CMAKE_CUDA_FLAGS} -gencode=arch=compute_37,code=sm_37") # K80
	set(CMAKE_CUDA_FLAGS "${CMAKE_CUDA_FLAGS} -gencode=arch=compute_50,code=sm_50") # M series
      endif()
      set(CMAKE_CUDA_FLAGS "${CMAKE_CUDA_FLAGS} -gencode=arch=compute_52,code=sm_52") # M60
      set(CMAKE_CUDA_FLAGS "${CMAKE_CUDA_FLAGS} -gencode=arch=compute_60,code=sm_60") # P series
      set(CMAKE_CUDA_FLAGS "${CMAKE_CUDA_FLAGS} -gencode=arch=compute_70,code=sm_70") # V series
      set(CMAKE_CUDA_FLAGS "${CMAKE_CUDA_FLAGS} -gencode=arch=compute_75,code=sm_75") # T series
      if (CMAKE_CUDA_COMPILER_VERSION VERSION_GREATER_EQUAL 11)
        set(CMAKE_CUDA_FLAGS "${CMAKE_CUDA_FLAGS} -gencode=arch=compute_80,code=sm_80") # A series
      endif()
      if (CMAKE_CUDA_COMPILER_VERSION VERSION_GREATER_EQUAL 12)
        set(CMAKE_CUDA_FLAGS "${CMAKE_CUDA_FLAGS} -gencode=arch=compute_90,code=sm_90") # H series
      endif()
    endif()
  endif()
  set(CMAKE_CUDA_FLAGS "${CMAKE_CUDA_FLAGS} --expt-relaxed-constexpr")
  if (CMAKE_CUDA_COMPILER_VERSION VERSION_GREATER_EQUAL 11)
    set(CMAKE_CUDA_FLAGS "${CMAKE_CUDA_FLAGS} --Werror default-stream-launch")
  endif()
  if (NOT WIN32)
    list(APPEND CUDA_NVCC_FLAGS --compiler-options -fPIC)
  endif()
  # Options passed to cudafe
  set(CMAKE_CUDA_FLAGS "${CMAKE_CUDA_FLAGS} -Xcudafe \"--diag_suppress=bad_friend_decl\"")
  set(CMAKE_CUDA_FLAGS "${CMAKE_CUDA_FLAGS} -Xcudafe \"--diag_suppress=unsigned_compare_with_zero\"")
  set(CMAKE_CUDA_FLAGS "${CMAKE_CUDA_FLAGS} -Xcudafe \"--diag_suppress=expr_has_no_effect\"")

  if (onnxruntime_ENABLE_CUDA_LINE_NUMBER_INFO)
    add_compile_options("$<$<COMPILE_LANGUAGE:CUDA>:--generate-line-info>")
  endif()
endif()

if (onnxruntime_USE_TENSORRT)
  # needs to link with stdc++fs in Linux
  if (UNIX)
    if (NOT APPLE)
      set(FS_STDLIB stdc++fs)
    endif()
  endif()
  list(APPEND onnxruntime_EXTERNAL_LIBRARIES ${FS_STDLIB})
endif()

if (onnxruntime_USE_MIGRAPHX)
  if (WIN32)
    message(FATAL_ERROR "MIGraphX does not support build in Windows!")
  endif()
  set(AMD_MIGRAPHX_HOME ${onnxruntime_MIGRAPHX_HOME})
endif()

if (onnxruntime_ENABLE_MICROSOFT_INTERNAL)
  add_definitions(-DMICROSOFT_INTERNAL)
endif()

if (onnxruntime_USE_DML)
  if (NOT WIN32)
    message(FATAL_ERROR "The DirectML execution provider is only supported when building for Windows.")
  endif()

  include(dml)
endif()

if (onnxruntime_ENABLE_TRAINING_APIS)
  add_compile_definitions(ENABLE_TRAINING_CORE)
  add_compile_definitions(ENABLE_TRAINING_APIS)
endif()

if (onnxruntime_ENABLE_TRAINING_OPS)
  add_compile_definitions(ENABLE_TRAINING_OPS)
endif()

if (onnxruntime_ENABLE_CUDA_PROFILING)
  add_compile_definitions(ENABLE_CUDA_PROFILING)
endif()

if (onnxruntime_ENABLE_ROCM_PROFILING)
  add_compile_definitions(ENABLE_ROCM_PROFILING)
endif()

if (onnxruntime_ENABLE_TRAINING)
  add_compile_definitions(ENABLE_TRAINING_CORE)
  add_compile_definitions(ENABLE_STRIDED_TENSORS)
  add_compile_definitions(ENABLE_TRAINING)

  add_subdirectory(tensorboard EXCLUDE_FROM_ALL)
  list(APPEND onnxruntime_EXTERNAL_LIBRARIES tensorboard)
endif()

if (UNIX AND onnxruntime_USE_MPI)
  if (EXISTS "${onnxruntime_MPI_HOME}")
    set(MPI_HOME "${onnxruntime_MPI_HOME}")
  elseif (EXISTS "/bert_ort/openmpi")
    set(MPI_HOME "/bert_ort/openmpi")
  endif()

  find_package(MPI)

  if (MPI_CXX_FOUND)
    message( STATUS "MPI Version: ${MPI_CXX_VERSION}")
    message( STATUS "MPI (include: ${MPI_CXX_INCLUDE_DIRS}, library: ${MPI_CXX_LIBRARIES})" )
    mark_as_advanced(MPI_CXX_INCLUDE_DIRS MPI_CXX_LIBRARIES)
    list(APPEND onnxruntime_EXTERNAL_LIBRARIES ${MPI_CXX_LIBRARIES} ${MPI_CXX_LINK_FLAGS})
  else ()
    message(
          FATAL_ERROR
          "MPI is not found. Please define onnxruntime_MPI_HOME to specify the path of MPI. Otherwise, NCCL will be disabled."
        )
  endif()

  # Find NCCL and MPI
  if (onnxruntime_USE_NCCL AND MPI_CXX_FOUND)
    if (onnxruntime_USE_CUDA)
      set(NCCL_LIBNAME "nccl")
    elseif (onnxruntime_USE_ROCM)
      set(NCCL_LIBNAME "rccl")
    endif()
    find_path(NCCL_INCLUDE_DIR
      NAMES ${NCCL_LIBNAME}.h
      HINTS
      ${onnxruntime_NCCL_HOME}/include
      $ENV{CUDA_ROOT}/include)

    find_library(NCCL_LIBRARY
      NAMES ${NCCL_LIBNAME}
      HINTS
      ${onnxruntime_NCCL_HOME}/lib/x86_64-linux-gnu
      ${onnxruntime_NCCL_HOME}/lib
      $ENV{CUDA_ROOT}/lib64)

    include(FindPackageHandleStandardArgs)
    find_package_handle_standard_args(NCCL DEFAULT_MSG NCCL_INCLUDE_DIR NCCL_LIBRARY)

    if (NCCL_FOUND)
      set(NCCL_HEADER_FILE "${NCCL_INCLUDE_DIR}/${NCCL_LIBNAME}.h")
      message( STATUS "Determining NCCL version from the header file: ${NCCL_HEADER_FILE}" )
      file (STRINGS ${NCCL_HEADER_FILE} NCCL_MAJOR_VERSION_DEFINED
            REGEX "^[ \t]*#define[ \t]+NCCL_MAJOR[ \t]+[0-9]+.*$" LIMIT_COUNT 1)
      if (NCCL_MAJOR_VERSION_DEFINED)
        string (REGEX REPLACE "^[ \t]*#define[ \t]+NCCL_MAJOR[ \t]+" ""
                NCCL_MAJOR_VERSION ${NCCL_MAJOR_VERSION_DEFINED})
        message( STATUS "NCCL_MAJOR_VERSION: ${NCCL_MAJOR_VERSION}" )
      endif()
      file (STRINGS ${NCCL_HEADER_FILE} NCCL_MINOR_VERSION_DEFINED
            REGEX "^[ \t]*#define[ \t]+NCCL_MINOR[ \t]+[0-9]+.*$" LIMIT_COUNT 1)
      if (NCCL_MINOR_VERSION_DEFINED)
        string (REGEX REPLACE "^[ \t]*#define[ \t]+NCCL_MINOR[ \t]+" ""
                NCCL_MINOR_VERSION ${NCCL_MINOR_VERSION_DEFINED})
        message(STATUS "NCCL_MINOR_VERSION: ${NCCL_MINOR_VERSION}")
      endif()

      if (NCCL_MAJOR_VERSION_DEFINED AND NCCL_MINOR_VERSION_DEFINED)
        if ("${NCCL_MAJOR_VERSION}.${NCCL_MINOR_VERSION}" VERSION_GREATER_EQUAL "2.7")
          add_definitions(-DUSE_NCCL_P2P=1)
          message( STATUS "NCCL P2P is enabled for supporting ncclSend and ncclRecv." )
        endif()
      endif()

      set(NCCL_INCLUDE_DIRS ${NCCL_INCLUDE_DIR})
      set(NCCL_LIBRARIES ${NCCL_LIBRARY})
      message( STATUS "NCCL (include: ${NCCL_INCLUDE_DIRS}, library: ${NCCL_LIBRARIES})" )
      mark_as_advanced(NCCL_INCLUDE_DIRS NCCL_LIBRARIES)

      list(APPEND onnxruntime_EXTERNAL_LIBRARIES ${NCCL_LIBRARIES})


      add_definitions(-DORT_USE_NCCL=1)
      message( STATUS "NCCL is enabled in Linux GPU Build." )
    else ()
      set(onnxruntime_USE_NCCL OFF)
      message(
          FATAL_ERROR
          "NCCL is not found. Please use --nccl_home to specify the path of NCCL. Otherwise, NCCL is disabled."
        )
    endif()
  endif()
else()
  set(onnxruntime_USE_NCCL OFF)
  set(onnxruntime_USE_MPI OFF)
message( WARNING "MPI and NCCL disabled on Win build." )
endif()

if (onnxruntime_USE_MPI)
  add_definitions(-DUSE_MPI=1)
endif()

# Default version parts for Microsoft.AI.MachineLearning.dll, onnxruntime.dll, onnxruntime_providers_openvino.dll and onnxruntime_providers_shared.dll in non-ADO pipeline local builds
set(VERSION_MAJOR_PART   0 CACHE STRING "First part of numeric file/product version.")
set(VERSION_MINOR_PART   0 CACHE STRING "Second part of numeric file/product version.")
set(VERSION_BUILD_PART       0 CACHE STRING "Third part of numeric file/product version.")
set(VERSION_PRIVATE_PART     0 CACHE STRING "Fourth part of numeric file/product version.")
set(VERSION_STRING       "Internal Build" CACHE STRING "String representation of file/product version.")

if (WIN32)
  list(APPEND onnxruntime_EXTERNAL_LIBRARIES ${SYS_PATH_LIB})
  list(APPEND onnxruntime_EXTERNAL_LIBRARIES debug Dbghelp)
else()
  list(APPEND onnxruntime_EXTERNAL_LIBRARIES nsync::nsync_cpp)
<<<<<<< HEAD
  list(APPEND onnxruntime_EXTERNAL_LIBRARIES Iconv::Iconv ${CMAKE_DL_LIBS} Threads::Threads)
=======
  list(APPEND onnxruntime_EXTERNAL_LIBRARIES ${ICONV_LIB} ${CMAKE_DL_LIBS} Threads::Threads)
>>>>>>> e9ababb2
endif()

if (CMAKE_SYSTEM_NAME STREQUAL "Android")
  list(APPEND onnxruntime_EXTERNAL_LIBRARIES log)
endif()

# check if we need to link against librt on Linux
include(CheckLibraryExists)
include(CheckFunctionExists)
if ("${CMAKE_SYSTEM_NAME}" STREQUAL "Linux")
  check_library_exists(rt clock_gettime "time.h" HAVE_CLOCK_GETTIME)

  if (NOT HAVE_CLOCK_GETTIME)
    set(CMAKE_EXTRA_INCLUDE_FILES time.h)
    check_function_exists(clock_gettime HAVE_CLOCK_GETTIME)
    set(CMAKE_EXTRA_INCLUDE_FILES)
  else()
    list(APPEND onnxruntime_EXTERNAL_LIBRARIES rt)
  endif()
endif()


#Now the 'onnxruntime_EXTERNAL_LIBRARIES' variable should be sealed. It will be used in onnxruntime.cmake which will be included in the next.
#The order of the following targets matters. Right depends on left. If target A appears before target B. Then A.cmake can not use variables defined in B.cmake.
set(ONNXRUNTIME_CMAKE_FILES onnxruntime_flatbuffers onnxruntime_common onnxruntime_mlas onnxruntime_graph onnxruntime_framework onnxruntime_util onnxruntime_providers onnxruntime_optimizer onnxruntime_session ${ONNXRUNTIME_EAGER_CMAKE_FILE_NAME})

if (onnxruntime_USE_WINML)
  # WINML uses and depends on the shared lib.  Note:  You can build WINML without DML and you will get a
  # CPU only WINML
  if (NOT onnxruntime_BUILD_SHARED_LIB)
    message(
        FATAL_ERROR
        "Option onnxruntime_USE_WINML can only be used when onnxruntime_BUILD_SHARED_LIB is also enabled")
  endif()
  list(APPEND ONNXRUNTIME_CMAKE_FILES winml)
endif() # if (onnxruntime_USE_WINML)

if (onnxruntime_BUILD_SHARED_LIB OR onnxruntime_BUILD_APPLE_FRAMEWORK)
  if (onnxruntime_BUILD_APPLE_FRAMEWORK AND NOT ${CMAKE_SYSTEM_NAME} MATCHES "Darwin|iOS")
    message(FATAL_ERROR "onnxruntime_BUILD_APPLE_FRAMEWORK can only be enabled for macOS or iOS.")
  endif()
  list(APPEND ONNXRUNTIME_CMAKE_FILES onnxruntime)
endif()

if (onnxruntime_BUILD_JAVA)
  message(STATUS "Java Build is enabled")
  list(APPEND ONNXRUNTIME_CMAKE_FILES onnxruntime_java)
endif()

if (onnxruntime_BUILD_NODEJS)
  message(STATUS "Node.js Build is enabled")
  list(APPEND ONNXRUNTIME_CMAKE_FILES onnxruntime_nodejs)
endif()

if (onnxruntime_ENABLE_PYTHON)
  message(STATUS "Python Build is enabled")
  list(APPEND ONNXRUNTIME_CMAKE_FILES onnxruntime_python)
endif()

if (onnxruntime_BUILD_OBJC)
  message(STATUS "Objective-C Build is enabled")
  list(APPEND ONNXRUNTIME_CMAKE_FILES onnxruntime_objectivec)
endif()

if (onnxruntime_BUILD_UNIT_TESTS)
  list(APPEND ONNXRUNTIME_CMAKE_FILES onnxruntime_unittests)
endif()

if (onnxruntime_BUILD_WINML_TESTS)
  list(APPEND ONNXRUNTIME_CMAKE_FILES winml_unittests)
endif()

# onnxruntime_training depends on onnxruntime_unittests since onnxruntime_training.cmake uses a variable `TEST_SRC_DIR`
# that is defined in onnxruntime_unittests.cmake
if (onnxruntime_ENABLE_TRAINING)
  list(APPEND ONNXRUNTIME_CMAKE_FILES onnxruntime_training)
  if (onnxruntime_ENABLE_TRAINING_E2E_TESTS)
    list(APPEND ONNXRUNTIME_CMAKE_FILES onnxruntime_training_e2e_tests)
  endif()
endif()

if (onnxruntime_BUILD_CSHARP)
  message(STATUS "CSharp Build is enabled")
#  set_property(GLOBAL PROPERTY VS_DOTNET_TARGET_FRAMEWORK_VERSION "netstandard2.0")
  list(APPEND ONNXRUNTIME_CMAKE_FILES onnxruntime_csharp)
endif()

if (onnxruntime_BUILD_WEBASSEMBLY)
  message(STATUS "WebAssembly Build is enabled")
  list(APPEND ONNXRUNTIME_CMAKE_FILES onnxruntime_webassembly)

  if (onnxruntime_ENABLE_WEBASSEMBLY_OUTPUT_OPTIMIZED_MODEL)
    add_compile_definitions(ORT_ENABLE_WEBASSEMBLY_OUTPUT_OPTIMIZED_MODEL)
  endif()
endif()

if(onnxruntime_BUILD_KERNEL_EXPLORER)
  message(STATUS "Kernel Explorer Build is enabled")
  list(APPEND ONNXRUNTIME_CMAKE_FILES onnxruntime_kernel_explorer)
endif()

# When GDK_PLATFORM is set then WINAPI_FAMILY is defined in gdk_toolchain.cmake (along with other relevant flags/definitions).
if (WIN32 AND NOT GDK_PLATFORM)
  if (NOT CMAKE_CXX_STANDARD_LIBRARIES MATCHES kernel32.lib)
    # On onecore, link to the onecore build of the MSVC runtime
    get_filename_component(msvc_path "${CMAKE_C_COMPILER}/../../../.." ABSOLUTE)
    link_directories(BEFORE "${msvc_path}/lib/onecore/${onnxruntime_target_platform}")
    # The .lib files in the MSVC runtime have a DEFAULITLIB entry for onecore.lib, which in turn links to reverse forwarders.
    # We ignore that entry and use onecore_apiset.lib instead, since system components must not rely on reverse forwarders.
    add_link_options("/NODEFAULTLIB:onecore.lib")
  endif()
endif()

foreach(target_name ${ONNXRUNTIME_CMAKE_FILES})
  include(${target_name}.cmake)
endforeach()
if (UNIX)
  option(BUILD_PKGCONFIG_FILES "Build and install pkg-config files" ON)
else()
  option(BUILD_PKGCONFIG_FILES "Build and install pkg-config files" OFF)
endif()
if (BUILD_PKGCONFIG_FILES)
   configure_file(${CMAKE_CURRENT_SOURCE_DIR}/libonnxruntime.pc.cmake.in
    ${CMAKE_CURRENT_BINARY_DIR}/libonnxruntime.pc @ONLY)
  install( FILES  ${CMAKE_CURRENT_BINARY_DIR}/libonnxruntime.pc DESTINATION
    ${CMAKE_INSTALL_LIBDIR}/pkgconfig )
endif()

if (onnxruntime_BUILD_OPSCHEMA_LIB AND onnxruntime_ENABLE_TRAINING)
  # opschema library requires training ops as well
  include(onnxruntime_opschema_lib.cmake)
endif()

if (onnxruntime_DEBUG_NODE_INPUTS_OUTPUTS)
  add_compile_definitions(DEBUG_NODE_INPUTS_OUTPUTS)
endif()

if (onnxruntime_ENABLE_EXTERNAL_CUSTOM_OP_SCHEMAS)
  if (NOT CMAKE_SYSTEM_NAME STREQUAL "Linux")
    message(FATAL_ERROR "External custom operator schemas feature is only supported on Linux")
  endif()

  if (NOT ${ONNX_CUSTOM_PROTOC_EXECUTABLE} STREQUAL "")
    message(FATAL_ERROR "External custom operator schemas is not supported with the user specified protoc executable")
  endif()

  if (NOT onnxruntime_ENABLE_TRAINING)
    message(FATAL_ERROR "External custom operator schemas is supported only with --enable-training option")
  endif()

  add_custom_target(install_protobuf ALL DEPENDS ${PROTOBUF_LIB} protobuf::protoc)
  add_custom_command(
    TARGET install_protobuf
    COMMAND ${CMAKE_COMMAND} -DCMAKE_INSTALL_PREFIX=${CMAKE_CURRENT_BINARY_DIR} -P cmake_install.cmake
    WORKING_DIRECTORY ${CMAKE_CURRENT_BINARY_DIR}/external/protobuf/cmake
    COMMENT "Installing protobuf"
  )
endif()<|MERGE_RESOLUTION|>--- conflicted
+++ resolved
@@ -461,16 +461,11 @@
 file (STRINGS "${REPO_ROOT}/VERSION_NUMBER" ORT_VERSION)
 
 find_package(Threads)
-<<<<<<< HEAD
-if(NOT WIN32)
-  find_package(Iconv REQUIRED)
-=======
 # On Windows we directly use Windows APIs to do the job
 # Android NDK doesn't provide the iconv lib.
 if(NOT WIN32 AND NOT CMAKE_SYSTEM_NAME STREQUAL "Android")
   find_package(Iconv REQUIRED)
   set(ICONV_LIB Iconv::Iconv)
->>>>>>> e9ababb2
 endif()
 find_package(Patch)
 if(Patch_FOUND)
@@ -1473,11 +1468,7 @@
   list(APPEND onnxruntime_EXTERNAL_LIBRARIES debug Dbghelp)
 else()
   list(APPEND onnxruntime_EXTERNAL_LIBRARIES nsync::nsync_cpp)
-<<<<<<< HEAD
-  list(APPEND onnxruntime_EXTERNAL_LIBRARIES Iconv::Iconv ${CMAKE_DL_LIBS} Threads::Threads)
-=======
   list(APPEND onnxruntime_EXTERNAL_LIBRARIES ${ICONV_LIB} ${CMAKE_DL_LIBS} Threads::Threads)
->>>>>>> e9ababb2
 endif()
 
 if (CMAKE_SYSTEM_NAME STREQUAL "Android")
