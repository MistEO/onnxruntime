// Copyright (c) Microsoft Corporation. All rights reserved.
// Licensed under the MIT License.

#pragma once

#include "core/session/onnxruntime_c_api.h"
#include "winrt/windows.foundation.collections.h"

/**
 * All APIs exported by winml_adapter_c_api.h are part of the private interface dedicated to supporting the WinML API.
 * This contract is subject to change based on the needs of the WinML API and is not intended for direct use by callers
 * of the onnxruntime c-api and usage of APIs in this header are *not* supported by the onnxruntime product.
  */

ORT_RUNTIME_CLASS(Model);
ORT_RUNTIME_CLASS(ExecutionProvider);
ORT_RUNTIME_CLASS(ThreadPool);

struct WinmlAdapterApi;
typedef struct WinmlAdapterApi WinmlAdapterApi;

struct ID3D12Resource;
struct ID3D12Device;
struct ID3D12CommandQueue;
struct IMLOperatorRegistry;

// TODO: Must match onnxruntime::profiling::EventRecord
enum OrtProfilerEventCategory {
  SESSION_EVENT = 0,
  NODE_EVENT,
  EVENT_CATEGORY_MAX
};

struct OrtProfilerEventRecord {
  OrtProfilerEventCategory category_;
  const char* category_name_;
  int64_t duration_;
  int64_t time_span_;
  const char* event_name_;
  int32_t process_id_;
  int32_t thread_id_;
  const char* op_name_;
  const char* execution_provider_;
};

typedef void(ORT_API_CALL* OrtProfilingFunction)(const OrtProfilerEventRecord* event_record);

enum class ThreadPoolType : uint8_t {
  INTRA_OP,
  INTER_OP
};

struct OrtThreadPoolOptions {
  //0: Use default setting. (All the physical cores or half of the logical cores)
  //1: Don't create thread pool
  //n: Create a thread pool with n threads.
  int thread_pool_size = 0;
  //If it is true and thread_pool_size = 0, populate the thread affinity information in ThreadOptions.
  //Otherwise if the thread_options has affinity information, we'll use it and set it.
  //In the other case, don't set affinity
  bool auto_set_affinity = false;
  //If it is true, the thread pool will spin a while after the queue became empty.
  bool allow_spinning = true;
  //It it is non-negative, thread pool will split a task by a decreasing block size
  //of remaining_of_total_iterations / (num_of_threads * dynamic_block_base_)
  int dynamic_block_base_ = 0;

  unsigned int stack_size = 0;
  const ORTCHAR_T* name = nullptr;

  // Set or unset denormal as zero
  bool set_denormal_as_zero = false;
};

struct WinmlAdapterApi {
  /**
    * OverrideSchema
	 * This api is used to override schema inference functions for a variety of ops across opsets.
	 * This exists because certain ops were failing to infer schemas and caused performance
	 * issues for DML as it was forced to create resources during evaluation.
	 * This can be removed when schema inference functions have been updated.
    */
  OrtStatus*(ORT_API_CALL* OverrideSchema)() NO_EXCEPTION;

  /**
     * EnvConfigureCustomLoggerAndProfiler
	 * This api is used to add a custom logger and profiler to the ors environment.
	 * This exists because existing methods on the c-abi to create the environment only support a custom logger.
	 * Since WinML hooks the profiler events, we expose the profiler and an associated profiling function.
    */
  OrtStatus*(ORT_API_CALL* EnvConfigureCustomLoggerAndProfiler)(
    _In_ OrtEnv* env,
    OrtLoggingFunction logging_function,
    OrtProfilingFunction profiling_function,
    _In_opt_ void* logger_param,
    OrtLoggingLevel default_warning_level,
    _In_ const char* logid,
    _Outptr_ OrtEnv** out
  )NO_EXCEPTION;

  // OrtModel methods

  /**
    * CreateModelFromPath
	 * This api creates an OrtModel based on a specified model path.
	 * There is no inferencing or evaluation setup performed. Only ONNX load is done to reflect on the model's inputs/outputs and other properties.
	 * This is used by WinML to support model reflection APIs.
    */
  OrtStatus*(ORT_API_CALL* CreateModelFromPath)(_In_ const char* model_path, _In_ size_t size, _Outptr_ OrtModel** out)
    NO_EXCEPTION;

  /**
    * CreateModelFromData
	 * This api creates an OrtModel from a buffer.
	 * There is no inferencing or evaluation setup performed. Only ONNX load is done to reflect on the model's inputs/outputs and other properties.
	 * This is used by WinML to support model reflection APIs.
    */
  OrtStatus*(ORT_API_CALL* CreateModelFromData)(_In_opt_ void* data, _In_ size_t size, _Outptr_ OrtModel** out)
    NO_EXCEPTION;

  /**
    * CloneModel
	 * This api copies the OrtModel along with its internal proto buffer and cached metadata.
	 * The OrtSession type expects to own the model proto buffer.
	 * WinML uses this to yield copies of the model proto held by OrtModel to OrtSession.
    */
  OrtStatus*(ORT_API_CALL* CloneModel)(_In_ const OrtModel* in, _Outptr_ OrtModel** out)NO_EXCEPTION;

  /**
    * ModelGetAuthor
	 * This api gets the model author from the OrtModel.
	 * This is used by WinML to support model reflection APIs.
    */
  OrtStatus*(ORT_API_CALL* ModelGetAuthor)(
    _In_ const OrtModel* model, _Out_ const char** const author, _Out_ size_t* len
  )NO_EXCEPTION;

  /**
    * ModelGetName
	 * This api gets the model name from the OrtModel.
	 * This is used by WinML to support model reflection APIs.
    */
  OrtStatus*(ORT_API_CALL* ModelGetName)(_In_ const OrtModel* model, _Out_ const char** const name, _Out_ size_t* len)
    NO_EXCEPTION;

  /**
    * ModelSetName
	* This api set the model name from the OrtModel.
	* This is used by the Windows ML Samples Gallery to change the model name for telemetry.
    */
  OrtStatus*(ORT_API_CALL* ModelSetName)(_In_ const OrtModel* model, _In_ const char* name)NO_EXCEPTION;

  /**
    * ModelGetDomain
	 * This api gets the model domain from the OrtModel.
	 * This is used by WinML to support model reflection APIs.
    */
  OrtStatus*(ORT_API_CALL* ModelGetDomain)(
    _In_ const OrtModel* model, _Out_ const char** const domain, _Out_ size_t* len
  )NO_EXCEPTION;

  /**
    * ModelGetDescription
	 * This api gets the model description from the OrtModel.
	 * This is used by WinML to support model reflection APIs.
    */
  OrtStatus*(ORT_API_CALL* ModelGetDescription)(
    _In_ const OrtModel* model, _Out_ const char** const description, _Out_ size_t* len
  )NO_EXCEPTION;

  /**
    * ModelGetVersion
	 * This api gets the model version from the OrtModel.
	 * This is used by WinML to support model reflection APIs.
    */
  OrtStatus*(ORT_API_CALL* ModelGetVersion)(_In_ const OrtModel* model, _Out_ int64_t* version)NO_EXCEPTION;

  /**
    * ModelGetInputCount
	 * This api gets the number of inputs from the OrtModel. It closely matches the API of a similar name similar name for retrieving model metadata from OrtSession.
	 * This is used by WinML to support model reflection APIs.
    */
  OrtStatus*(ORT_API_CALL* ModelGetInputCount)(_In_ const OrtModel* model, _Out_ size_t* count)NO_EXCEPTION;

  /**
    * ModelGetOutputCount
	 * This api gets the number of outputs from the OrtModel. It closely matches the API of a similar name for retrieving model metadata from OrtSession.
	 * This is used by WinML to support model reflection APIs.
    */
  OrtStatus*(ORT_API_CALL* ModelGetOutputCount)(_In_ const OrtModel* model, _Out_ size_t* count)NO_EXCEPTION;

  /**
    * ModelGetInputName
	 * This api gets the input name from the OrtModel given an index. It closely matches the API of a similar name for retrieving model metadata from OrtSession.
	 * This is used by WinML to support model reflection APIs.
    */
  OrtStatus*(ORT_API_CALL* ModelGetInputName)(
    _In_ const OrtModel* model, _In_ size_t index, _Out_ const char** input_name, _Out_ size_t* count
  )NO_EXCEPTION;

  /**
    * ModelGetOutputName
	 * This api gets the output name from the OrtModel given an index. It closely matches the API of a similar name for retrieving model metadata from OrtSession.
	 * This is used by WinML to support model reflection APIs.
    */
  OrtStatus*(ORT_API_CALL* ModelGetOutputName)(
    _In_ const OrtModel* model, _In_ size_t index, _Out_ const char** output_name, _Out_ size_t* count
  )NO_EXCEPTION;

  /**
    * ModelGetInputDescription
	 * This api gets the input description from the OrtModel given an index. It closely matches the API of a similar name for retrieving model metadata from OrtSession.
	 * This is used by WinML to support model reflection APIs.
    */
  OrtStatus*(ORT_API_CALL* ModelGetInputDescription)(
    _In_ const OrtModel* model, _In_ size_t index, _Out_ const char** input_description, _Out_ size_t* count
  )NO_EXCEPTION;

  /**
    * ModelGetOutputDescription
	 * This api gets the output description from the OrtModel given an index. It closely matches the API of a similar name for retrieving model metadata from OrtSession.
	 * This is used by WinML to support model reflection APIs.
    */
  OrtStatus*(ORT_API_CALL* ModelGetOutputDescription)(
    _In_ const OrtModel* model, _In_ size_t index, _Out_ const char** output_description, _Out_ size_t* count
  )NO_EXCEPTION;

  /**
    * ModelGetInputTypeInfo
	 * This api gets the input OrtTypeInfo from the OrtModel given an index. It closely matches the API of a similar name for retrieving model metadata from OrtSession.
	 * This is used by WinML to support model reflection APIs.
    */
  OrtStatus*(ORT_API_CALL* ModelGetInputTypeInfo)(
    _In_ const OrtModel* model, _In_ size_t index, _Outptr_ OrtTypeInfo** type_info
  )NO_EXCEPTION;

  /**
    * ModelGetOutputTypeInfo
	 * This api gets the output OrtTypeInfo from the OrtModel given an index. It closely matches the API of a similar name for retrieving model metadata from OrtSession.
	 * This is used by WinML to support model reflection APIs.
    */
  OrtStatus*(ORT_API_CALL* ModelGetOutputTypeInfo)(
    _In_ const OrtModel* model, _In_ size_t index, _Outptr_ OrtTypeInfo** type_info
  )NO_EXCEPTION;

  /**
    * ModelGetMetadataCount
	 * This api gets the number of metadata entries from the OrtModel.
	 * This is used by WinML to support model reflection APIs.
    */
  OrtStatus*(ORT_API_CALL* ModelGetMetadataCount)(_In_ const OrtModel* model, _Out_ size_t* count)NO_EXCEPTION;

  /**
    * ModelGetMetadata
	 * This api gets the model metadata from the OrtModel.
	 * This is used by WinML to deduce whether model input and output formats are supported by the WinML tensorization code paths.
    */
  OrtStatus*(ORT_API_CALL* ModelGetMetadata)(
    _In_ const OrtModel* model,
    _Out_ size_t count,
    _Out_ const char** const key,
    _Out_ size_t* key_len,
    _Out_ const char** const value,
    _Out_ size_t* value_len
  )NO_EXCEPTION;

  /**
    * ModelEnsureNoFloat16
	 * This api checks whether the model requires float 16 support.
	 * This is used by WinML to fail gracefully when float 16 support is not available on the device.
    *
    * Can this API be moved into the EP during session initialization. Currently we do an early fp16 check to avoid initialization when it is not supported.
    */
  OrtStatus*(ORT_API_CALL* ModelEnsureNoFloat16)(_In_ const OrtModel* model)NO_EXCEPTION;

  /**
  * SaveModel
  * This api save the model to the fiven file
  */
  OrtStatus*(ORT_API_CALL* SaveModel)(_In_ const OrtModel* in, _In_ const wchar_t* const file_name, _In_ size_t len)
    NO_EXCEPTION;

  // OrtSessionOptions methods

  /**
    * OrtSessionOptionsAppendExecutionProvider_CPU
	 * This api is used to add the cpu EP to OrtSessionOptions so that WinML Gpu session are configures with CPU fallback.
    */
  OrtStatus*(ORT_API_CALL* OrtSessionOptionsAppendExecutionProvider_CPU)(_In_ OrtSessionOptions* options, int use_arena)
    NO_EXCEPTION;

  /**
    * OrtSessionOptionsAppendExecutionProvider_DML
	 * This api is used to add the DML EP to OrtSessionOptions.
    */
<<<<<<< HEAD
  OrtStatus*(ORT_API_CALL* OrtSessionOptionsAppendExecutionProvider_DML)(_In_ OrtSessionOptions* options, ID3D12Device* device, ID3D12CommandQueue* queue, bool metacommands_enabled, bool bfc_allocator_enabled)NO_EXCEPTION;
=======
  OrtStatus*(ORT_API_CALL* OrtSessionOptionsAppendExecutionProvider_DML)(
    _In_ OrtSessionOptions* options, ID3D12Device* device, ID3D12CommandQueue* queue, bool metacommands_enabled
  )NO_EXCEPTION;
>>>>>>> 92b6e10d

  // OrtSession methods

  /**
    * CreateSessionWithoutModel
	 * This api is used to create a Session that is completely uninitialized. While there are other Session creation APIs in the
    * c-abi, WinML uses this so that it can perform optimizations prior to loading the model, and initializing.
    * Moreover, WinML needs a new api to support the OrtModel type, and prevent the parsing model protobufs again on session creation.
    */
  OrtStatus*(ORT_API_CALL* CreateSessionWithoutModel)(
    _In_ OrtEnv* env,
    _In_ const OrtSessionOptions* options,
    _In_ OrtThreadPool* inter_op_thread_pool,
    _In_ OrtThreadPool* intra_op_thread_pool,
    _Outptr_ OrtSession** session
  )NO_EXCEPTION;

  /**
    * SessionGetExecutionProvider
	 * This api is used to get a handle to an OrtExecutionProvider.
    * Currently WinML uses this to talk directly to the DML EP and configure settings on it.
    */
  OrtStatus*(ORT_API_CALL* SessionGetExecutionProvider)(
    _In_ OrtSession* session, _In_ size_t index, _Out_ OrtExecutionProvider** provider
  )NO_EXCEPTION;

  /**
    * SessionInitialize
	 * This api is used to initialize an OrtSession. This is one component of creating a usable OrtSession, and is a part of CreateSession in the c-abi.
    * Currently WinML uses this to finalize session creation, after configuring a variety of properties on the OrtSession.
    */
  OrtStatus*(ORT_API_CALL* SessionInitialize)(_In_ OrtSession* session)NO_EXCEPTION;

  /**
    * SessionRegisterGraphTransformers
	 * This api is used to enable DML specific graph transformations on an OrtSession.
    *
    * Ideally these transformations should be configured by the contract between the runtime and the EP and not overridden by WinML.
    */
  OrtStatus*(ORT_API_CALL* SessionRegisterGraphTransformers)(_In_ OrtSession* session)NO_EXCEPTION;

  /**
    * SessionRegisterCustomRegistry
	 * This api is used to support custom operators as they were shipped in WinML RS5.
    */
  OrtStatus*(ORT_API_CALL* SessionRegisterCustomRegistry)(_In_ OrtSession* session, _In_ IMLOperatorRegistry* registry)
    NO_EXCEPTION;

  /**
    * SessionLoadAndPurloinModel
	 * This api is used to load an OrtModel into an OrtSession.
    *
 	 * Don't free the 'out' value as this API will defunct and release the OrtModel internally.
    */
  OrtStatus*(ORT_API_CALL* SessionLoadAndPurloinModel)(_In_ OrtSession* session, _In_ OrtModel* model)NO_EXCEPTION;

  /**
    * SessionStartProfiling
	 * This api is used to start profiling OrtSession. The existing mechanism only allows configuring profiling at session creation.
    *
 	 * WinML uses this to toggle profilling on and off based on if a telemetry providers are being listened to.
    */
  OrtStatus*(ORT_API_CALL* SessionStartProfiling)(_In_ OrtEnv* env, _In_ OrtSession* session)NO_EXCEPTION;

  /**
    * SessionEndProfiling
	 * This api is used to end profiling OrtSession. The existing mechanism only allows configuring profiling at session creation.
    *
 	 * WinML uses this to toggle profilling on and off based on if a telemetry providers are being listened to.
    */
  OrtStatus*(ORT_API_CALL* SessionEndProfiling)(_In_ OrtSession* session)NO_EXCEPTION;

  /**
    * SessionCopyOneInputAcrossDevices
	 * This api is used to copy and create an OrtValue input to prepare the input on the correct device.
    *
 	 * WinML uses this to copy gpu device OrtValues to the CPU and vice-versa.
    */
  OrtStatus*(ORT_API_CALL* SessionCopyOneInputAcrossDevices)(
    _In_ OrtSession* session,
    _In_ const char* const input_name,
    _In_ OrtValue* orig_value,
    _Outptr_ OrtValue** new_value
  )NO_EXCEPTION;

  // Dml methods (TODO need to figure out how these need to move to session somehow...)

    /**
    * SessionGetNumberOfIntraOpThreads
     * This api returns the number of intra operator threads set on the OrtSession.
    *
    * WinML uses this to determine that the correct number of threads was set correctly through OrtSessionOptions.
    */
  OrtStatus*(ORT_API_CALL* SessionGetNumberOfIntraOpThreads)(_In_ OrtSession* session, _Out_ uint32_t* num_threads)
    NO_EXCEPTION;

    /**
    * SessionGetIntrapOpThreadSpinning
     * This api returns false if the ort session options config entry "session.intra_op.allow_spinning" is set to "0", and true otherwise
    *
    * WinML uses this to determine that the intra op thread spin policy was set correctly through OrtSessionOptions
    */
  OrtStatus*(ORT_API_CALL* SessionGetIntraOpThreadSpinning)(_In_ OrtSession* session, _Out_ bool* allow_spinning)
    NO_EXCEPTION;

      /**
    * SessionGetNamedDimensionsOverrides
     * This api returns the named dimension overrides that are specified for this session
    *
    * WinML uses this to determine that named dimension overrides were set correctly through OrtSessionOptions.
    */
  OrtStatus*(ORT_API_CALL* SessionGetNamedDimensionsOverrides)(
    _In_ OrtSession* session,
    _Out_ winrt::Windows::Foundation::Collections::IMapView<winrt::hstring, uint32_t>& overrides
  )NO_EXCEPTION;

  /**
    * DmlExecutionProviderSetDefaultRoundingMode
	  * This api is used to configure the DML EP to turn on/off rounding.
    *
 	  * WinML uses this to disable rounding during session initialization and then enables it again post initialization.
    */
  OrtStatus*(ORT_API_CALL* DmlExecutionProviderSetDefaultRoundingMode)(
    _In_ OrtExecutionProvider* dml_provider, _In_ bool is_enabled
  )NO_EXCEPTION;

  /**
    * DmlExecutionProviderFlushContext
	 * This api is used to flush the DML EP.
    *
    * WinML communicates directly with DML to perform this as an optimization.
    */
  OrtStatus*(ORT_API_CALL* DmlExecutionProviderFlushContext)(_In_ OrtExecutionProvider* dml_provider)NO_EXCEPTION;

  /**
    * DmlExecutionProviderReleaseCompletedReferences
	 * This api is used to release completed references after first run the DML EP.
    *
    * WinML communicates directly with DML to perform this as an optimization.
    */
  OrtStatus*(ORT_API_CALL* DmlExecutionProviderReleaseCompletedReferences)(_In_ OrtExecutionProvider* dml_provider
  )NO_EXCEPTION;

  /**
    * DmlCopyTensor
	 * This api is used copy a tensor allocated by the DML EP Allocator to the CPU.
    *
    * WinML uses this when graphs are evaluated with DML, and their outputs remain on the GPU but need to be copied back to the CPU.
    */
  OrtStatus*(ORT_API_CALL* DmlCopyTensor)(_In_ OrtExecutionProvider* provider, _In_ OrtValue* src, _In_ OrtValue* dst)
    NO_EXCEPTION;

  /**
    * GetProviderMemoryInfo
	 * This api gets the memory info object associated with an EP.
    *
    * WinML uses this to manage caller specified D3D12 inputs/outputs. It uses the memory info here to call DmlCreateGPUAllocationFromD3DResource.
    */
  OrtStatus*(ORT_API_CALL* GetProviderMemoryInfo)(_In_ OrtExecutionProvider* provider, OrtMemoryInfo** memory_info)
    NO_EXCEPTION;

  /**
    * GetProviderAllocator
	 * This api gets associated allocator used by a provider.
    *
    * WinML uses this to create tensors, and needs to hold onto the allocator for the duration of the associated value's lifetime.
    */
  OrtStatus*(ORT_API_CALL* GetProviderAllocator)(
    _In_ OrtSession* session, _In_ OrtExecutionProvider* provider, OrtAllocator** allocator
  )NO_EXCEPTION;

  /**
    * FreeProviderAllocator
	 * This api frees an allocator.
    *
    * WinML uses this to free the associated allocator for an ortvalue when creating tensors.
    * Internally this derefs a shared_ptr.
    */
  OrtStatus*(ORT_API_CALL* FreeProviderAllocator)(_In_ OrtAllocator* allocator)NO_EXCEPTION;

  /**
    * ExecutionProviderSync
	 * This api syncs the EP.
    *
    * WinML uses this to sync EP inputs/outputs directly.
    */
  OrtStatus*(ORT_API_CALL* ExecutionProviderSync)(_In_ OrtExecutionProvider* provider)NO_EXCEPTION;

  /**
    * CreateCustomRegistry
	 * This api creates a custom registry that callers can populate with custom ops.
    *
    * WinML uses this to support custom ops.
    */
  OrtStatus*(ORT_API_CALL* CreateCustomRegistry)(_Out_ IMLOperatorRegistry** registry)NO_EXCEPTION;

  /**
    * ValueGetDeviceId
	 * This api returns the device id of the OrtValue.
    *
    * WinML uses this to determine if an OrtValue is created on the needed device.
    */
  OrtStatus*(ORT_API_CALL* ValueGetDeviceId)(_In_ OrtValue* ort_value, _Out_ int16_t* device_id)NO_EXCEPTION;

  /**
    * SessionGetInputRequiredDeviceId
	 * This api returns the required device id for a model input.
    *
    * WinML uses this to determine if an OrtValue is created on the needed device.
    */
  OrtStatus*(ORT_API_CALL* SessionGetInputRequiredDeviceId)(
    _In_ OrtSession* session, _In_ const char* const input_name, _Out_ int16_t* device_id
  )NO_EXCEPTION;

  OrtStatus*(ORT_API_CALL* CreateTensorTypeInfo)(
    _In_ const int64_t* shape, size_t shape_len, ONNXTensorElementDataType type, _Out_ OrtTypeInfo** type_info
  )NO_EXCEPTION;
  OrtStatus*(ORT_API_CALL* CreateSequenceTypeInfo)(_Out_ OrtTypeInfo** type_info)NO_EXCEPTION;
  OrtStatus*(ORT_API_CALL* CreateMapTypeInfo)(_Out_ OrtTypeInfo** type_info)NO_EXCEPTION;

  OrtStatus*(ORT_API_CALL* CreateModel)(_In_ int64_t opset, _Outptr_ OrtModel** out)NO_EXCEPTION;
  OrtStatus*(ORT_API_CALL* ModelAddInput)(
    _In_ OrtModel* model, _In_ const char* const input_name, _In_ OrtTypeInfo* info
  )NO_EXCEPTION;
  OrtStatus*(ORT_API_CALL* ModelAddConstantInput)(
    _In_ OrtModel* model, _In_ const char* const input_name, _In_ OrtTypeInfo* info, _In_ OrtValue* value
  )NO_EXCEPTION;
  OrtStatus*(ORT_API_CALL* ModelAddOutput)(
    _In_ OrtModel* model, _In_ const char* const output_name, _In_ OrtTypeInfo* info
  )NO_EXCEPTION;
  OrtStatus*(ORT_API_CALL* ModelAddOperator)(
    _In_ OrtModel* model,
    _In_ const char* const op_type,
    _In_ const char* const op_name,
    _In_ int64_t opset,
    _In_ const char* const op_domain,
    _In_ const char* const* input_names,
    _In_ size_t num_inputs,
    _In_ const char* const* output_names,
    _In_ size_t num_outputs,
    _In_ const char* const* attribute_names,
    _In_ OrtValue** attribute_values,
    _In_ size_t num_attributes
  )NO_EXCEPTION;

  OrtStatus*(ORT_API_CALL* ModelGetOpsetVersion)(
    _In_ OrtModel* model, _In_ const char* const domain, _Out_ int32_t* version
  )NO_EXCEPTION;

  OrtStatus*(ORT_API_CALL* OperatorGetNumInputs)(
    _In_ const char* const op_type, _In_ int64_t opset, _In_ const char* const op_domain, _Out_ size_t* num_inputs
  )NO_EXCEPTION;

  OrtStatus*(ORT_API_CALL* OperatorGetInputName)(
    _In_ const char* const op_type,
    _In_ int64_t opset,
    _In_ const char* const op_domain,
    _In_ size_t index,
    _Out_ const char** const name
  )NO_EXCEPTION;

  OrtStatus*(ORT_API_CALL* OperatorGetNumOutputs)(
    _In_ const char* const op_type, _In_ int64_t opset, _In_ const char* const op_domain, _Out_ size_t* num_inputs
  )NO_EXCEPTION;

  OrtStatus*(ORT_API_CALL* OperatorGetOutputName)(
    _In_ const char* const op_type,
    _In_ int64_t opset,
    _In_ const char* const op_domain,
    _In_ size_t index,
    _Out_ const char** const name
  )NO_EXCEPTION;

  OrtStatus*(ORT_API_CALL* JoinModels)(
    _In_ OrtModel* first_model,
    _In_ OrtModel* second_model,
    _In_ const char* const* output_names,
    _In_ const char* const* input_names,
    size_t num_linkages,
    bool promote_unlinked_outputs,
    _In_ const char* const join_node_prefix
  )NO_EXCEPTION;

  OrtStatus*(ORT_API_CALL* CreateThreadPool)(
    _In_ ThreadPoolType type, _In_ OrtThreadPoolOptions* params, _Outptr_ OrtThreadPool** out
  )NO_EXCEPTION;

  ORT_CLASS_RELEASE(Model);
  ORT_CLASS_RELEASE(ThreadPool);
};<|MERGE_RESOLUTION|>--- conflicted
+++ resolved
@@ -293,13 +293,9 @@
     * OrtSessionOptionsAppendExecutionProvider_DML
 	 * This api is used to add the DML EP to OrtSessionOptions.
     */
-<<<<<<< HEAD
-  OrtStatus*(ORT_API_CALL* OrtSessionOptionsAppendExecutionProvider_DML)(_In_ OrtSessionOptions* options, ID3D12Device* device, ID3D12CommandQueue* queue, bool metacommands_enabled, bool bfc_allocator_enabled)NO_EXCEPTION;
-=======
   OrtStatus*(ORT_API_CALL* OrtSessionOptionsAppendExecutionProvider_DML)(
-    _In_ OrtSessionOptions* options, ID3D12Device* device, ID3D12CommandQueue* queue, bool metacommands_enabled
-  )NO_EXCEPTION;
->>>>>>> 92b6e10d
+    _In_ OrtSessionOptions* options, ID3D12Device* device, ID3D12CommandQueue* queue, bool metacommands_enabled, bool bfc_allocator_enabled
+  )NO_EXCEPTION;
 
   // OrtSession methods
 
