--- conflicted
+++ resolved
@@ -109,15 +109,7 @@
     winml_adapter_api->SessionGetExecutionProvider(session, 0, &ort_provider), engine_factory_->UseOrtApi()
   );
 
-<<<<<<< HEAD
-  RETURN_HR_IF_NOT_OK_MSG(
-    winml_adapter_api->DmlExecutionProviderSetDefaultRoundingMode(ort_provider, true), engine_factory_->UseOrtApi()
-  );
-
-    // Flush the D3D12 work from the DML execution provider
-=======
   // Flush the D3D12 work from the DML execution provider
->>>>>>> e7e974b2
   RETURN_HR_IF_NOT_OK_MSG(
     winml_adapter_api->DmlExecutionProviderFlushContext(ort_provider), engine_factory_->UseOrtApi()
   );
