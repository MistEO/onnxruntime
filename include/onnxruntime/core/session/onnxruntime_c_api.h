// Copyright (c) Microsoft Corporation. All rights reserved.
// Licensed under the MIT License.

// See docs\c_cxx\README.md on generating the Doxygen documentation from this file

/** \mainpage ONNX Runtime
 *
 * ONNX Runtime is a high-performance inference and training graph execution engine for deep learning models.
 *
 * ONNX Runtime's C, C++ APIs offer an easy to use interface to onboard and execute onnx models.
 * - \subpage c_cpp_api "Core C, C++ APIs"
 * - \subpage training_c_cpp_api "Training C, C++ APIs for on-device training"
 *
 * \page c_cpp_api Core C, C++ APIs
 * <h1>C</h1>
 *
 * ::OrtApi - Click here to go to the structure with all C API functions.
 *
 * <h1>C++</h1>
 *
 * ::Ort - Click here to go to the namespace holding all of the C++ wrapper classes
 *
 * It is a set of header only wrapper classes around the C API. The goal is to turn the C style return value error codes into C++ exceptions, and to
 * automate memory management through standard C++ RAII principles.
 *
 * \addtogroup Global
 * ONNX Runtime C API
 * @{
 */

#pragma once
#include <stdlib.h>
#include <stdint.h>
#include <string.h>

/** \brief The API version defined in this header
 *
 * This value is used by some API functions to behave as this version of the header expects.
 */
#define ORT_API_VERSION 16

#ifdef __cplusplus
extern "C" {
#endif

//! @}
// SAL2 Definitions
#ifndef _WIN32
#define _In_
#define _In_z_
#define _In_opt_
#define _In_opt_z_
#define _Out_
#define _Outptr_
#define _Out_opt_
#define _Inout_
#define _Inout_opt_
#define _Frees_ptr_opt_
#define _Ret_maybenull_
#define _Ret_notnull_
#define _Check_return_
#define _Outptr_result_maybenull_
#define _In_reads_(X)
#define _Inout_updates_(X)
#define _Out_writes_(X)
#define _Inout_updates_all_(X)
#define _Out_writes_bytes_all_(X)
#define _Out_writes_all_(X)
#define _Success_(X)
#define _Outptr_result_buffer_maybenull_(X)
#define ORT_ALL_ARGS_NONNULL __attribute__((nonnull))
#else
#include <specstrings.h>
#define ORT_ALL_ARGS_NONNULL
#endif

#ifdef _WIN32
// Define ORT_DLL_IMPORT if your program is dynamically linked to Ort.
// dllexport is not used, we use a .def file.
#ifdef ORT_DLL_IMPORT
#define ORT_EXPORT __declspec(dllimport)
#else
#define ORT_EXPORT
#endif
#define ORT_API_CALL _stdcall
#define ORT_MUST_USE_RESULT
#define ORTCHAR_T wchar_t
#else
// To make symbols visible on macOS/iOS
#ifdef __APPLE__
#define ORT_EXPORT __attribute__((visibility("default")))
#else
#define ORT_EXPORT
#endif
#define ORT_API_CALL
#define ORT_MUST_USE_RESULT __attribute__((warn_unused_result))
#define ORTCHAR_T char
#endif

/// ORTCHAR_T, ORT_TSTR are reserved specifically for path handling.
/// All other strings are UTF-8 encoded, use char and std::string
#ifndef ORT_TSTR
#ifdef _WIN32
#define ORT_TSTR(X) L##X
// When X is a macro, L##X is not defined. In this case, we need to use ORT_TSTR_ON_MACRO.
#define ORT_TSTR_ON_MACRO(X) L"" X
#else
#define ORT_TSTR(X) X
#define ORT_TSTR_ON_MACRO(X) X
#endif
#endif

// On Windows, ORT_FILE is a wchar_t version of the __FILE__ macro.
// Otherwise, ORT_FILE is equivalent to __FILE__.
#ifndef ORT_FILE
#define ORT_FILE_INTERNAL(x) ORT_TSTR(x)
#define ORT_FILE ORT_FILE_INTERNAL(__FILE__)
#endif

// Any pointer marked with _In_ or _Out_, cannot be NULL.

// Windows users should use unicode paths when possible to bypass the MAX_PATH limitation
// Every pointer marked with _In_ or _Out_, cannot be NULL. Caller should ensure that.
// for ReleaseXXX(...) functions, they can accept NULL pointer.

#ifdef __cplusplus
// For any compiler with C++11 support, MSVC 2015 and greater, or Clang version supporting noexcept.
// Such complex condition is needed because compilers set __cplusplus value differently.
#ifndef __has_feature
#define __has_feature(x) 0
#endif
#if ((__cplusplus >= 201103L) || (_MSC_VER >= 1900) || (defined(__has_feature) && __has_feature(cxx_noexcept)))
#define NO_EXCEPTION noexcept
#else
#define NO_EXCEPTION throw()
#endif
#else
#define NO_EXCEPTION
#endif

// __VA_ARGS__ on Windows and Linux are different
#define ORT_API(RETURN_TYPE, NAME, ...) RETURN_TYPE ORT_API_CALL NAME(__VA_ARGS__) NO_EXCEPTION

#define ORT_API_STATUS(NAME, ...)                                                                   \
  _Success_(return == 0) _Check_return_ _Ret_maybenull_ OrtStatusPtr ORT_API_CALL NAME(__VA_ARGS__) \
  NO_EXCEPTION ORT_MUST_USE_RESULT

// XXX: Unfortunately, SAL annotations are known to not work with function pointers
#define ORT_API2_STATUS(NAME, ...) \
  _Check_return_ _Ret_maybenull_ OrtStatusPtr(ORT_API_CALL* NAME)(__VA_ARGS__) NO_EXCEPTION ORT_MUST_USE_RESULT

// Used in *.cc files. Almost as same as ORT_API_STATUS, except without ORT_MUST_USE_RESULT and ORT_EXPORT
#define ORT_API_STATUS_IMPL(NAME, ...) \
  _Success_(return == 0) _Check_return_ _Ret_maybenull_ OrtStatusPtr ORT_API_CALL NAME(__VA_ARGS__) NO_EXCEPTION

#define ORT_CLASS_RELEASE(X) void(ORT_API_CALL * Release##X)(_Frees_ptr_opt_ Ort##X * input)

#ifdef __DOXYGEN__
#undef ORT_API_STATUS
#define ORT_API_STATUS(NAME, ...) OrtStatus* NAME(__VA_ARGS__)
#undef ORT_API2_STATUS
#define ORT_API2_STATUS(NAME, ...) OrtStatus* NAME(__VA_ARGS__)
#undef ORT_CLASS_RELEASE
#define ORT_CLASS_RELEASE(X) void Release##X(Ort##X* input)
#undef NO_EXCEPTION
#define NO_EXCEPTION
#endif
/** \addtogroup Global
 * ONNX Runtime C API
 * @{
 */

/** Copied from TensorProto::DataType
 * Currently, Ort doesn't support complex64, complex128
 */
typedef enum ONNXTensorElementDataType {
  ONNX_TENSOR_ELEMENT_DATA_TYPE_UNDEFINED,
  ONNX_TENSOR_ELEMENT_DATA_TYPE_FLOAT,   // maps to c type float
  ONNX_TENSOR_ELEMENT_DATA_TYPE_UINT8,   // maps to c type uint8_t
  ONNX_TENSOR_ELEMENT_DATA_TYPE_INT8,    // maps to c type int8_t
  ONNX_TENSOR_ELEMENT_DATA_TYPE_UINT16,  // maps to c type uint16_t
  ONNX_TENSOR_ELEMENT_DATA_TYPE_INT16,   // maps to c type int16_t
  ONNX_TENSOR_ELEMENT_DATA_TYPE_INT32,   // maps to c type int32_t
  ONNX_TENSOR_ELEMENT_DATA_TYPE_INT64,   // maps to c type int64_t
  ONNX_TENSOR_ELEMENT_DATA_TYPE_STRING,  // maps to c++ type std::string
  ONNX_TENSOR_ELEMENT_DATA_TYPE_BOOL,
  ONNX_TENSOR_ELEMENT_DATA_TYPE_FLOAT16,
  ONNX_TENSOR_ELEMENT_DATA_TYPE_DOUBLE,      // maps to c type double
  ONNX_TENSOR_ELEMENT_DATA_TYPE_UINT32,      // maps to c type uint32_t
  ONNX_TENSOR_ELEMENT_DATA_TYPE_UINT64,      // maps to c type uint64_t
  ONNX_TENSOR_ELEMENT_DATA_TYPE_COMPLEX64,   // complex with float32 real and imaginary components
  ONNX_TENSOR_ELEMENT_DATA_TYPE_COMPLEX128,  // complex with float64 real and imaginary components
  ONNX_TENSOR_ELEMENT_DATA_TYPE_BFLOAT16,    // Non-IEEE floating-point format based on IEEE754 single-precision
  // float 8 types were introduced in onnx 1.14, see https://onnx.ai/onnx/technical/float8.html
  ONNX_TENSOR_ELEMENT_DATA_TYPE_FLOAT8E4M3FN,    // Non-IEEE floating-point format based on IEEE754 single-precision
  ONNX_TENSOR_ELEMENT_DATA_TYPE_FLOAT8E4M3FNUZ,  // Non-IEEE floating-point format based on IEEE754 single-precision
  ONNX_TENSOR_ELEMENT_DATA_TYPE_FLOAT8E5M2,      // Non-IEEE floating-point format based on IEEE754 single-precision
  ONNX_TENSOR_ELEMENT_DATA_TYPE_FLOAT8E5M2FNUZ   // Non-IEEE floating-point format based on IEEE754 single-precision
} ONNXTensorElementDataType;

// Synced with onnx TypeProto oneof
typedef enum ONNXType {
  ONNX_TYPE_UNKNOWN,
  ONNX_TYPE_TENSOR,
  ONNX_TYPE_SEQUENCE,
  ONNX_TYPE_MAP,
  ONNX_TYPE_OPAQUE,
  ONNX_TYPE_SPARSETENSOR,
  ONNX_TYPE_OPTIONAL
} ONNXType;

// These types are synced with internal
// SparseFormatFlags
typedef enum OrtSparseFormat {
  ORT_SPARSE_UNDEFINED = 0,
  ORT_SPARSE_COO = 0x1,
  ORT_SPARSE_CSRC = 0x2,
  ORT_SPARSE_BLOCK_SPARSE = 0x4
} OrtSparseFormat;

// Enum allows to query sparse tensor indices
enum OrtSparseIndicesFormat {
  ORT_SPARSE_COO_INDICES,
  ORT_SPARSE_CSR_INNER_INDICES,
  ORT_SPARSE_CSR_OUTER_INDICES,
  ORT_SPARSE_BLOCK_SPARSE_INDICES
};

/** \brief Logging severity levels
 *
 * In typical API usage, specifying a logging severity level specifies the minimum severity of log messages to show.
 */
typedef enum OrtLoggingLevel {
  ORT_LOGGING_LEVEL_VERBOSE,  ///< Verbose informational messages (least severe).
  ORT_LOGGING_LEVEL_INFO,     ///< Informational messages.
  ORT_LOGGING_LEVEL_WARNING,  ///< Warning messages.
  ORT_LOGGING_LEVEL_ERROR,    ///< Error messages.
  ORT_LOGGING_LEVEL_FATAL,    ///< Fatal error messages (most severe).
} OrtLoggingLevel;

typedef enum OrtErrorCode {
  ORT_OK,
  ORT_FAIL,
  ORT_INVALID_ARGUMENT,
  ORT_NO_SUCHFILE,
  ORT_NO_MODEL,
  ORT_ENGINE_ERROR,
  ORT_RUNTIME_EXCEPTION,
  ORT_INVALID_PROTOBUF,
  ORT_MODEL_LOADED,
  ORT_NOT_IMPLEMENTED,
  ORT_INVALID_GRAPH,
  ORT_EP_FAIL,
} OrtErrorCode;

typedef enum OrtOpAttrType {
  ORT_OP_ATTR_UNDEFINED = 0,
  ORT_OP_ATTR_INT,
  ORT_OP_ATTR_INTS,
  ORT_OP_ATTR_FLOAT,
  ORT_OP_ATTR_FLOATS,
  ORT_OP_ATTR_STRING,
  ORT_OP_ATTR_STRINGS,
} OrtOpAttrType;

//! @}
#define ORT_RUNTIME_CLASS(X) \
  struct Ort##X;             \
  typedef struct Ort##X Ort##X;

/** \addtogroup Global
 * ONNX Runtime C API
 * @{
 */
// The actual types defined have an Ort prefix
ORT_RUNTIME_CLASS(Env);
ORT_RUNTIME_CLASS(Status);  // nullptr for Status* indicates success
ORT_RUNTIME_CLASS(MemoryInfo);
ORT_RUNTIME_CLASS(IoBinding);
ORT_RUNTIME_CLASS(Session);  // Don't call ReleaseSession from Dllmain (because session owns a thread pool)
ORT_RUNTIME_CLASS(Value);
ORT_RUNTIME_CLASS(RunOptions);
ORT_RUNTIME_CLASS(TypeInfo);
ORT_RUNTIME_CLASS(TensorTypeAndShapeInfo);
ORT_RUNTIME_CLASS(MapTypeInfo);
ORT_RUNTIME_CLASS(SequenceTypeInfo);
ORT_RUNTIME_CLASS(OptionalTypeInfo);
ORT_RUNTIME_CLASS(SessionOptions);
ORT_RUNTIME_CLASS(CustomOpDomain);
ORT_RUNTIME_CLASS(ModelMetadata);
ORT_RUNTIME_CLASS(ThreadPoolParams);
ORT_RUNTIME_CLASS(ThreadingOptions);
ORT_RUNTIME_CLASS(ArenaCfg);
ORT_RUNTIME_CLASS(PrepackedWeightsContainer);
ORT_RUNTIME_CLASS(TensorRTProviderOptionsV2);
ORT_RUNTIME_CLASS(CUDAProviderOptionsV2);
ORT_RUNTIME_CLASS(CANNProviderOptions);
ORT_RUNTIME_CLASS(DnnlProviderOptions);
ORT_RUNTIME_CLASS(Op);
ORT_RUNTIME_CLASS(OpAttr);
ORT_RUNTIME_CLASS(Logger);

#ifdef _WIN32
typedef _Return_type_success_(return == 0) OrtStatus* OrtStatusPtr;
#else
typedef OrtStatus* OrtStatusPtr;
#endif

/** \brief Memory allocation interface
 *
 * Structure of function pointers that defines a memory allocator. This can be created and filled in by the user for custom allocators.
 *
 * When an allocator is passed to any function, be sure that the allocator object is not destroyed until the last allocated object using it is freed.
 */
typedef struct OrtAllocator {
  uint32_t version;                                                                   ///< Must be initialized to ORT_API_VERSION
  void*(ORT_API_CALL* Alloc)(struct OrtAllocator* this_, size_t size);                ///< Returns a pointer to an allocated block of `size` bytes
  void(ORT_API_CALL* Free)(struct OrtAllocator* this_, void* p);                      ///< Free a block of memory previously allocated with OrtAllocator::Alloc
  const struct OrtMemoryInfo*(ORT_API_CALL* Info)(const struct OrtAllocator* this_);  ///< Return a pointer to an ::OrtMemoryInfo that describes this allocator
} OrtAllocator;

typedef void(ORT_API_CALL* OrtLoggingFunction)(
    void* param, OrtLoggingLevel severity, const char* category, const char* logid, const char* code_location,
    const char* message);

/** \brief Graph optimization level
 *
 * Refer to https://www.onnxruntime.ai/docs/performance/graph-optimizations.html#graph-optimization-levels
 * for an in-depth understanding of the Graph Optimization Levels.
 */
typedef enum GraphOptimizationLevel {
  ORT_DISABLE_ALL = 0,
  ORT_ENABLE_BASIC = 1,
  ORT_ENABLE_EXTENDED = 2,
  ORT_ENABLE_ALL = 99
} GraphOptimizationLevel;

typedef enum ExecutionMode {
  ORT_SEQUENTIAL = 0,
  ORT_PARALLEL = 1,
} ExecutionMode;

/** \brief Language projection identifiers
 * /see OrtApi::SetLanguageProjection
 */
typedef enum OrtLanguageProjection {
  ORT_PROJECTION_C = 0,
  ORT_PROJECTION_CPLUSPLUS = 1,
  ORT_PROJECTION_CSHARP = 2,
  ORT_PROJECTION_PYTHON = 3,
  ORT_PROJECTION_JAVA = 4,
  ORT_PROJECTION_WINML = 5,
  ORT_PROJECTION_NODEJS = 6,
} OrtLanguageProjection;

struct OrtKernelInfo;
typedef struct OrtKernelInfo OrtKernelInfo;
struct OrtKernelContext;
typedef struct OrtKernelContext OrtKernelContext;
struct OrtCustomOp;
typedef struct OrtCustomOp OrtCustomOp;

typedef enum OrtAllocatorType {
  OrtInvalidAllocator = -1,
  OrtDeviceAllocator = 0,
  OrtArenaAllocator = 1
} OrtAllocatorType;

/** \brief Memory types for allocated memory, execution provider specific types should be extended in each provider.
 */
// Whenever this struct is updated, please also update the MakeKey function in onnxruntime / core / framework / execution_provider.cc
typedef enum OrtMemType {
  OrtMemTypeCPUInput = -2,              ///< Any CPU memory used by non-CPU execution provider
  OrtMemTypeCPUOutput = -1,             ///< CPU accessible memory outputted by non-CPU execution provider, i.e. CUDA_PINNED
  OrtMemTypeCPU = OrtMemTypeCPUOutput,  ///< Temporary CPU accessible memory allocated by non-CPU execution provider, i.e. CUDA_PINNED
  OrtMemTypeDefault = 0,                ///< The default allocator for execution provider
} OrtMemType;

/** \brief This mimics OrtDevice type constants so they can be returned in the API
 */
typedef enum OrtMemoryInfoDeviceType {
  OrtMemoryInfoDeviceType_CPU = 0,
  OrtMemoryInfoDeviceType_GPU = 1,
  OrtMemoryInfoDeviceType_FPGA = 2
} OrtMemoryInfoDeviceType;

/** \brief Algorithm to use for cuDNN Convolution Op
 */
typedef enum OrtCudnnConvAlgoSearch {
  OrtCudnnConvAlgoSearchExhaustive,  // expensive exhaustive benchmarking using cudnnFindConvolutionForwardAlgorithmEx
  OrtCudnnConvAlgoSearchHeuristic,   // lightweight heuristic based search using cudnnGetConvolutionForwardAlgorithm_v7
  OrtCudnnConvAlgoSearchDefault,     // default algorithm using CUDNN_CONVOLUTION_FWD_ALGO_IMPLICIT_PRECOMP_GEMM
} OrtCudnnConvAlgoSearch;

/** \brief CUDA Provider Options
 *
 * \see OrtApi::SessionOptionsAppendExecutionProvider_CUDA
 */
typedef struct OrtCUDAProviderOptions {
#ifdef __cplusplus
  OrtCUDAProviderOptions()
      : device_id{},
        cudnn_conv_algo_search{OrtCudnnConvAlgoSearchExhaustive},
        gpu_mem_limit{SIZE_MAX},
        arena_extend_strategy{},
        do_copy_in_default_stream{1},
        has_user_compute_stream{},
        user_compute_stream{},
        default_memory_arena_cfg{},
        tunable_op_enable{false},
        tunable_op_tuning_enable{false},
        tunable_op_max_tuning_duration_ms{} {}
#endif

  /** \brief CUDA device Id
   *   Defaults to 0.
   */
  int device_id;

  /** \brief CUDA Convolution algorithm search configuration.
   *   See enum OrtCudnnConvAlgoSearch for more details.
   *   Defaults to OrtCudnnConvAlgoSearchExhaustive.
   */
  OrtCudnnConvAlgoSearch cudnn_conv_algo_search;

  /** \brief CUDA memory limit (To use all possible memory pass in maximum size_t)
   *   Defaults to SIZE_MAX.
   *   \note If a ::OrtArenaCfg has been applied, it will override this field
   */
  size_t gpu_mem_limit;

  /** \brief Strategy used to grow the memory arena
   *   0 = kNextPowerOfTwo<br>
   *   1 = kSameAsRequested<br>
   *   Defaults to 0.
   *   \note If a ::OrtArenaCfg has been applied, it will override this field
   */
  int arena_extend_strategy;

  /** \brief Flag indicating if copying needs to take place on the same stream as the compute stream in the CUDA EP
   *   0 = Use separate streams for copying and compute.
   *   1 = Use the same stream for copying and compute.
   *   Defaults to 1.
   *   WARNING: Setting this to 0 may result in data races for some models.
   *   Please see issue #4829 for more details.
   */
  int do_copy_in_default_stream;

  /** \brief Flag indicating if there is a user provided compute stream
   *   Defaults to 0.
   */
  int has_user_compute_stream;

  /** \brief User provided compute stream.
   *   If provided, please set `has_user_compute_stream` to 1.
   */
  void* user_compute_stream;

  /** \brief CUDA memory arena configuration parameters
   */
  OrtArenaCfg* default_memory_arena_cfg;

  /** \brief Enable TunableOp for using.
   *   Set it to 1/0 to enable/disable TunableOp. Otherwise, it is disabled by default.
   *   This option can be overriden by environment variable ORT_CUDA_TUNABLE_OP_ENABLE.
   */
  int tunable_op_enable;

  /** \brief Enable TunableOp for tuning.
   *   Set it to 1/0 to enable/disable TunableOp tuning. Otherwise, it is disabled by default.
   *   This option can be overriden by environment variable ORT_CUDA_TUNABLE_OP_TUNING_ENABLE.
   */
  int tunable_op_tuning_enable;

  /** \brief Max tuning duration time limit for each instance of TunableOp.
   *   Defaults to 0 to disable the limit.
   */
  int tunable_op_max_tuning_duration_ms;

} OrtCUDAProviderOptions;

/** \brief ROCM Provider Options
 *
 * \see OrtApi::SessionOptionsAppendExecutionProvider_ROCM
 */
typedef struct OrtROCMProviderOptions {
#ifdef __cplusplus
  OrtROCMProviderOptions()
      : device_id{},
        miopen_conv_exhaustive_search{0},
        gpu_mem_limit{SIZE_MAX},
        arena_extend_strategy{},
        do_copy_in_default_stream{1},
        has_user_compute_stream{},
        user_compute_stream{},
        default_memory_arena_cfg{},
        tunable_op_enable{false},
        tunable_op_tuning_enable{false},
        tunable_op_max_tuning_duration_ms{} {}
#endif

  /** \brief ROCM device Id
   *   Defaults to 0.
   */
  int device_id;

  /** \brief ROCM MIOpen Convolution algorithm exaustive search option.
   *   Defaults to 0 (false).
   */
  int miopen_conv_exhaustive_search;

  /** \brief ROCM memory limit (To use all possible memory pass in maximum size_t)
   *   Defaults to SIZE_MAX.
   *   \note If a ::OrtArenaCfg has been applied, it will override this field
   */
  size_t gpu_mem_limit;

  /** \brief Strategy used to grow the memory arena
   *   0 = kNextPowerOfTwo<br>
   *   1 = kSameAsRequested<br>
   *   Defaults to 0.
   *   \note If a ::OrtArenaCfg has been applied, it will override this field
   */
  int arena_extend_strategy;

  /** \brief Flag indicating if copying needs to take place on the same stream as the compute stream in the ROCM EP
   *   0 = Use separate streams for copying and compute.
   *   1 = Use the same stream for copying and compute.
   *   Defaults to 1.
   *   WARNING: Setting this to 0 may result in data races for some models.
   *   Please see issue #4829 for more details.
   */
  int do_copy_in_default_stream;

  /** \brief Flag indicating if there is a user provided compute stream
   *   Defaults to 0.
   */
  int has_user_compute_stream;

  /** \brief User provided compute stream.
   *   If provided, please set `has_user_compute_stream` to 1.
   */
  void* user_compute_stream;

  /** \brief ROCM memory arena configuration parameters
   */
  OrtArenaCfg* default_memory_arena_cfg;

  /** \brief Enable TunableOp for using.
   *   Set it to 1/0 to enable/disable TunableOp. Otherwise, it is disabled by default.
   *   This option can be overriden by environment variable ORT_ROCM_TUNABLE_OP_ENABLE.
   */
  int tunable_op_enable;

  /** \brief Enable TunableOp for tuning.
   *   Set it to 1/0 to enable/disable TunableOp tuning. Otherwise, it is disabled by default.
   *   This option can be overriden by environment variable ORT_ROCM_TUNABLE_OP_TUNING_ENABLE.
   */
  int tunable_op_tuning_enable;

  /** \brief Max tuning duration time limit for each instance of TunableOp.
   *   Defaults to 0 to disable the limit.
   */
  int tunable_op_max_tuning_duration_ms;

} OrtROCMProviderOptions;

/** \brief TensorRT Provider Options
 *
 * \see OrtApi::SessionOptionsAppendExecutionProvider_TensorRT
 */
typedef struct OrtTensorRTProviderOptions {
  int device_id;                                ///< CUDA device id (0 = default device)
  int has_user_compute_stream;                  // indicator of user specified CUDA compute stream.
  void* user_compute_stream;                    // user specified CUDA compute stream.
  int trt_max_partition_iterations;             // maximum iterations for TensorRT parser to get capability
  int trt_min_subgraph_size;                    // minimum size of TensorRT subgraphs
  size_t trt_max_workspace_size;                // maximum workspace size for TensorRT.
  int trt_fp16_enable;                          // enable TensorRT FP16 precision. Default 0 = false, nonzero = true
  int trt_int8_enable;                          // enable TensorRT INT8 precision. Default 0 = false, nonzero = true
  const char* trt_int8_calibration_table_name;  // TensorRT INT8 calibration table name.
  int trt_int8_use_native_calibration_table;    // use native TensorRT generated calibration table. Default 0 = false, nonzero = true
  int trt_dla_enable;                           // enable DLA. Default 0 = false, nonzero = true
  int trt_dla_core;                             // DLA core number. Default 0
  int trt_dump_subgraphs;                       // dump TRT subgraph. Default 0 = false, nonzero = true
  int trt_engine_cache_enable;                  // enable engine caching. Default 0 = false, nonzero = true
  const char* trt_engine_cache_path;            // specify engine cache path
  int trt_engine_decryption_enable;             // enable engine decryption. Default 0 = false, nonzero = true
  const char* trt_engine_decryption_lib_path;   // specify engine decryption library path
  int trt_force_sequential_engine_build;        // force building TensorRT engine sequentially. Default 0 = false, nonzero = true
  // This is the legacy struct and don't add new fields here.
  // For new field that can be represented by string, please add it in include/onnxruntime/core/providers/tensorrt/tensorrt_provider_options.h
  // For non-string field, need to create a new separate api to handle it.
} OrtTensorRTProviderOptions;

/** \brief MIGraphX Provider Options
 *
 * \see OrtApi::SessionOptionsAppendExecutionProvider_MIGraphX
 */
typedef struct OrtMIGraphXProviderOptions {
  int device_id;             // hip device id.
  int migraphx_fp16_enable;  // enable MIGraphX FP16 precision. Default 0 = false, nonzero = true
  int migraphx_int8_enable;  // enable MIGraphX INT8 precision. Default 0 = false, nonzero = true
} OrtMIGraphXProviderOptions;

/** \brief OpenVINO Provider Options
 *
 * \see OrtApi::SessionOptionsAppendExecutionProvider_OpenVINO
 */
typedef struct OrtOpenVINOProviderOptions {
#ifdef __cplusplus
  OrtOpenVINOProviderOptions() : device_type{},
                                 enable_vpu_fast_compile{},
                                 device_id{},
                                 num_of_threads{},
                                 cache_dir{},
                                 context{},
                                 enable_opencl_throttling{},
                                 enable_dynamic_shapes{} {}
#endif
  /** \brief Device type string
   *
   * Valid settings are one of: "CPU_FP32", "CPU_FP16", "GPU_FP32", "GPU_FP16"
   */
  const char* device_type;
  unsigned char enable_vpu_fast_compile;  ///< 0 = disabled, nonzero = enabled
  const char* device_id;
  size_t num_of_threads;  ///< 0 = Use default number of threads
  const char* cache_dir;  // path is set to empty by default
  void* context;
  unsigned char enable_opencl_throttling;  ///< 0 = disabled, nonzero = enabled
  unsigned char enable_dynamic_shapes;     ///< 0 = disabled, nonzero = enabled
} OrtOpenVINOProviderOptions;

struct OrtApi;
typedef struct OrtApi OrtApi;

struct OrtTrainingApi;
typedef struct OrtTrainingApi OrtTrainingApi;

/** \brief The helper interface to get the right version of OrtApi
 *
 * Get a pointer to this structure through ::OrtGetApiBase
 */
struct OrtApiBase {
  /** \brief Get a pointer to the requested version of the ::OrtApi
   *
   * \param[in] version Must be ::ORT_API_VERSION
   * \return The ::OrtApi for the version requested, nullptr will be returned if this version is unsupported, for example when using a runtime
   *   older than the version created with this header file.
   *
   * One can call GetVersionString() to get the version of the Onnxruntime library for logging
   * and error reporting purposes.
   */
  const OrtApi*(ORT_API_CALL* GetApi)(uint32_t version)NO_EXCEPTION;

  /** \brief Returns a null terminated string of the version of the Onnxruntime library (eg: "1.8.1")
   *
   *  \return UTF-8 encoded version string. Do not deallocate the returned buffer.
   */
  const char*(ORT_API_CALL* GetVersionString)(void)NO_EXCEPTION;
};

typedef struct OrtApiBase OrtApiBase;

/** \brief The Onnxruntime library's entry point to access the C API
 *
 * Call this to get the a pointer to an ::OrtApiBase
 */
ORT_EXPORT const OrtApiBase* ORT_API_CALL OrtGetApiBase(void) NO_EXCEPTION;

/** \brief Thread work loop function
 *
 * Onnxruntime will provide the working loop on custom thread creation
 * Argument is an onnxruntime built-in type which will be provided when thread pool calls OrtCustomCreateThreadFn
 */
typedef void (*OrtThreadWorkerFn)(void* ort_worker_fn_param);

typedef const struct OrtCustomHandleType {
  char __place_holder;
}* OrtCustomThreadHandle;

/** \brief Ort custom thread creation function
 *
 * The function should return a thread handle to be used in onnxruntime thread pools
 * Onnxruntime will throw exception on return value of nullptr or 0, indicating that the function failed to create a thread
 */
typedef OrtCustomThreadHandle (*OrtCustomCreateThreadFn)(void* ort_custom_thread_creation_options, OrtThreadWorkerFn ort_thread_worker_fn, void* ort_worker_fn_param);

/** \brief Custom thread join function
 *
 * Onnxruntime thread pool destructor will call the function to join a custom thread.
 * Argument ort_custom_thread_handle is the value returned by OrtCustomCreateThreadFn
 */
typedef void (*OrtCustomJoinThreadFn)(OrtCustomThreadHandle ort_custom_thread_handle);

typedef OrtStatus*(ORT_API_CALL* RegisterCustomOpsFn)(OrtSessionOptions* options, const OrtApiBase* api);

/** \brief Callback function for RunAsync
 *
 * \param[in] user_data User specific data that passed back to the callback
 * \param[out] outputs On succeed, outputs host inference results, on error, the value will be nullptr
 * \param[out] num_outputs Number of outputs, on error, the value will be zero
 * \param[out] status On error, status will provide details
 */
typedef void (*RunAsyncCallbackFn)(void* user_data, OrtValue** outputs, size_t num_outputs, OrtStatusPtr status);

/** \brief The C API
 *
 * All C API functions are defined inside this structure as pointers to functions.
 * Call OrtApiBase::GetApi to get a pointer to it
 *
 * \nosubgrouping
 */
struct OrtApi {
  /// \name OrtStatus
  /// @{

  /**
   * \brief Create an OrtStatus from a null terminated string
   *
   * \param[in] code
   * \param[in] msg A null-terminated string. Its contents will be copied.
   * \return A new OrtStatus object, must be destroyed with OrtApi::ReleaseStatus
   */
  OrtStatus*(ORT_API_CALL* CreateStatus)(OrtErrorCode code, _In_ const char* msg)NO_EXCEPTION ORT_ALL_ARGS_NONNULL;

  /** \brief Get OrtErrorCode from OrtStatus
   *
   * \param[in] status
   * \return OrtErrorCode that \p status was created with
   */
  OrtErrorCode(ORT_API_CALL* GetErrorCode)(_In_ const OrtStatus* status) NO_EXCEPTION ORT_ALL_ARGS_NONNULL;

  /** \brief Get error string from OrtStatus
   *
   * \param[in] status
   * \return The error message inside the `status`. Do not free the returned value.
   */
  const char*(ORT_API_CALL* GetErrorMessage)(_In_ const OrtStatus* status)NO_EXCEPTION ORT_ALL_ARGS_NONNULL;

  /// @}
  /// \name OrtEnv
  /// @{

  /** \brief Create an OrtEnv
   *
   * \param[in] log_severity_level The log severity level.
   * \param[in] logid The log identifier.
   * \param[out] out Returned newly created OrtEnv. Must be freed with OrtApi::ReleaseEnv
   *
   * \snippet{doc} snippets.dox OrtStatus Return Value
   */
  ORT_API2_STATUS(CreateEnv, OrtLoggingLevel log_severity_level, _In_ const char* logid, _Outptr_ OrtEnv** out);

  /** \brief Create an OrtEnv
   *
   * \param[in] logging_function A pointer to a logging function.
   * \param[in] logger_param A pointer to arbitrary data passed as the ::OrtLoggingFunction `param` parameter to
   *                         `logging_function`.
   * \param[in] log_severity_level The log severity level.
   * \param[in] logid The log identifier.
   * \param[out] out Returned newly created OrtEnv. Must be freed with OrtApi::ReleaseEnv
   *
   * \snippet{doc} snippets.dox OrtStatus Return Value
   */
  ORT_API2_STATUS(CreateEnvWithCustomLogger, OrtLoggingFunction logging_function, _In_opt_ void* logger_param,
                  OrtLoggingLevel log_severity_level, _In_ const char* logid, _Outptr_ OrtEnv** out);

  /** \brief Enable Telemetry
   *
   * \note Telemetry events are on by default since they are lightweight
   * \param[in] env
   *
   * \snippet{doc} snippets.dox OrtStatus Return Value
   */
  ORT_API2_STATUS(EnableTelemetryEvents, _In_ const OrtEnv* env);
  /** \brief Disable Telemetry
   *
   * \see OrtApi::EnableTelemetryEvents
   * \param[in] env
   *
   * \snippet{doc} snippets.dox OrtStatus Return Value
   */
  ORT_API2_STATUS(DisableTelemetryEvents, _In_ const OrtEnv* env);

  /// @}
  /// \name OrtSession
  /// @{

  /** \brief Create an OrtSession from a model file
   *
   * \param[in] env
   * \param[in] model_path
   * \param[in] options
   * \param[out] out Returned newly created OrtSession. Must be freed with OrtApi::ReleaseSession
   *
   * \snippet{doc} snippets.dox OrtStatus Return Value
   */
  // TODO: document the path separator convention? '/' vs '\'
  // TODO: should specify the access characteristics of model_path. Is this read only during the
  // execution of CreateSession, or does the OrtSession retain a handle to the file/directory
  // and continue to access throughout the OrtSession lifetime?
  //  What sort of access is needed to model_path : read or read/write?
  ORT_API2_STATUS(CreateSession, _In_ const OrtEnv* env, _In_ const ORTCHAR_T* model_path,
                  _In_ const OrtSessionOptions* options, _Outptr_ OrtSession** out);

  /** \brief Create an OrtSession from memory
   *
   * \param[in] env
   * \param[in] model_data
   * \param[in] model_data_length
   * \param[in] options
   * \param[out] out Returned newly created OrtSession. Must be freed with OrtApi::ReleaseSession
   *
   * \snippet{doc} snippets.dox OrtStatus Return Value
   */
  ORT_API2_STATUS(CreateSessionFromArray, _In_ const OrtEnv* env, _In_ const void* model_data, size_t model_data_length,
                  _In_ const OrtSessionOptions* options, _Outptr_ OrtSession** out);

  /** \brief Run the model in an ::OrtSession
   *
   * Will not return until the model run has completed. Multiple threads might be used to run the model based on
   * the options in the ::OrtSession and settings used when creating the ::OrtEnv
   *
   * \param[in] session
   * \param[in] run_options If nullptr, will use a default ::OrtRunOptions
   * \param[in] input_names Array of null terminated UTF8 encoded strings of the input names
   * \param[in] inputs Array of ::OrtValue%s of the input values
   * \param[in] input_len Number of elements in the input_names and inputs arrays
   * \param[in] output_names Array of null terminated UTF8 encoded strings of the output names
   * \param[in] output_names_len Number of elements in the output_names and outputs array
   * \param[out] outputs Array of ::OrtValue%s that the outputs are stored in. This can also be
   *     an array of nullptr values, in this case ::OrtValue objects will be allocated and pointers
   *     to them will be set into the `outputs` array.
   *
   * \snippet{doc} snippets.dox OrtStatus Return Value
   */
  ORT_API2_STATUS(Run, _Inout_ OrtSession* session, _In_opt_ const OrtRunOptions* run_options,
                  _In_reads_(input_len) const char* const* input_names,
                  _In_reads_(input_len) const OrtValue* const* inputs, size_t input_len,
                  _In_reads_(output_names_len) const char* const* output_names, size_t output_names_len,
                  _Inout_updates_all_(output_names_len) OrtValue** outputs);

  /// @}
  /// \name OrtSessionOptions
  /// @{

  /** \brief Create an ::OrtSessionOptions object
   *
   * To use additional providers, you must build ORT with the extra providers enabled. Then call one of these
   * functions to enable them in the session:<br>
   *   OrtSessionOptionsAppendExecutionProvider_CPU<br>
   *   OrtSessionOptionsAppendExecutionProvider_CUDA<br>
   *   OrtSessionOptionsAppendExecutionProvider_(remaining providers...)<br>
   * The order they are called indicates the preference order as well. In other words call this method
   * on your most preferred execution provider first followed by the less preferred ones.
   * If none are called Ort will use its internal CPU execution provider.
   *
   * \param[out] options The newly created OrtSessionOptions. Must be freed with OrtApi::ReleaseSessionOptions
   *
   * \snippet{doc} snippets.dox OrtStatus Return Value
   */
  ORT_API2_STATUS(CreateSessionOptions, _Outptr_ OrtSessionOptions** options);

  /** \brief Set filepath to save optimized model after graph level transformations
   *
   * \param[in] options
   * \param[in] optimized_model_filepath
   *
   * \snippet{doc} snippets.dox OrtStatus Return Value
   */
  ORT_API2_STATUS(SetOptimizedModelFilePath, _Inout_ OrtSessionOptions* options,
                  _In_ const ORTCHAR_T* optimized_model_filepath);

  /** \brief Create a copy of an existing ::OrtSessionOptions
   *
   * \param[in] in_options OrtSessionOptions to copy
   * \param[out] out_options Returned newly created ::OrtSessionOptions. Must be freed with OrtApi::ReleaseSessionOptions
   *
   * \snippet{doc} snippets.dox OrtStatus Return Value
   */
  ORT_API2_STATUS(CloneSessionOptions, _In_ const OrtSessionOptions* in_options,
                  _Outptr_ OrtSessionOptions** out_options);

  /** \brief Set execution mode
   *
   * Controls whether you want to execute operators in your graph sequentially or in parallel. Usually when the model
   *  has many branches, setting this option to ExecutionMode.ORT_PARALLEL will give you better performance.
   *  See [docs/ONNX_Runtime_Perf_Tuning.md] for more details.
   *
   * \param[in] options
   * \param[in] execution_mode
   *
   * \snippet{doc} snippets.dox OrtStatus Return Value
   */
  ORT_API2_STATUS(SetSessionExecutionMode, _Inout_ OrtSessionOptions* options, ExecutionMode execution_mode);

  /** \brief Enable profiling for a session
   *
   * \param[in] options
   * \param[in] profile_file_prefix
   *
   * \snippet{doc} snippets.dox OrtStatus Return Value
   */
  ORT_API2_STATUS(EnableProfiling, _Inout_ OrtSessionOptions* options, _In_ const ORTCHAR_T* profile_file_prefix);

  /** \brief Disable profiling for a session
   *
   * \param[in] options
   *
   * \snippet{doc} snippets.dox OrtStatus Return Value
   */
  ORT_API2_STATUS(DisableProfiling, _Inout_ OrtSessionOptions* options);

  /** \brief Enable the memory pattern optimization
   *
   * The idea is if the input shapes are the same, we could trace the internal memory allocation
   * and generate a memory pattern for future request. So next time we could just do one allocation
   * with a big chunk for all the internal memory allocation.
   * \note Memory pattern optimization is only available when Sequential Execution mode is enabled (see OrtApi::SetSessionExecutionMode)
   *
   * \see OrtApi::DisableMemPattern
   *
   * \param[in] options
   *
   * \snippet{doc} snippets.dox OrtStatus Return Value
   */
  ORT_API2_STATUS(EnableMemPattern, _Inout_ OrtSessionOptions* options);

  /** \brief Disable the memory pattern optimization
   *
   * \see OrtApi::EnableMemPattern
   *
   * \param[in] options
   *
   * \snippet{doc} snippets.dox OrtStatus Return Value
   */
  ORT_API2_STATUS(DisableMemPattern, _Inout_ OrtSessionOptions* options);

  /** \brief Enable the memory arena on CPU
   *
   * Arena may pre-allocate memory for future usage.
   *
   * \param[in] options
   *
   * \snippet{doc} snippets.dox OrtStatus Return Value
   */
  ORT_API2_STATUS(EnableCpuMemArena, _Inout_ OrtSessionOptions* options);

  /** \brief Disable the memory arena on CPU
   *
   * \param[in] options
   *
   * \snippet{doc} snippets.dox OrtStatus Return Value
   */
  ORT_API2_STATUS(DisableCpuMemArena, _Inout_ OrtSessionOptions* options);

  /** \brief Set session log id
   *
   * \param[in] options
   * \param[in] logid The log identifier.
   *
   * \snippet{doc} snippets.dox OrtStatus Return Value
   */
  ORT_API2_STATUS(SetSessionLogId, _Inout_ OrtSessionOptions* options, const char* logid);

  /** \brief Set session log verbosity level
   *
   * Applies to session load, initialization, etc
   *
   * \param[in] options
   * \param[in] session_log_verbosity_level \snippet{doc} snippets.dox Log Verbosity Level
   *
   * \snippet{doc} snippets.dox OrtStatus Return Value
   */
  ORT_API2_STATUS(SetSessionLogVerbosityLevel, _Inout_ OrtSessionOptions* options, int session_log_verbosity_level);

  /** \brief Set session log severity level
   *
   * \param[in] options
   * \param[in] session_log_severity_level The log severity level (refer to ::OrtLoggingLevel for possible values).
   *
   * \snippet{doc} snippets.dox OrtStatus Return Value
   */
  ORT_API2_STATUS(SetSessionLogSeverityLevel, _Inout_ OrtSessionOptions* options, int session_log_severity_level);

  /** \brief Set the optimization level to apply when loading a graph
   *
   * Please see https://onnxruntime.ai/docs/performance/model-optimizations/graph-optimizations.html for an in-depth explanation
   * \param[in,out] options The session options object
   * \param[in] graph_optimization_level The optimization level
   *
   * \snippet{doc} snippets.dox OrtStatus Return Value
   */
  ORT_API2_STATUS(SetSessionGraphOptimizationLevel, _Inout_ OrtSessionOptions* options,
                  GraphOptimizationLevel graph_optimization_level);

  /** \brief Sets the number of threads used to parallelize the execution within nodes
   *
   * When running a single node operation, ex. add, this sets the maximum number of threads to use.
   *
   * \note If built with OpenMP, this has no effect on the number of threads used. In this case
   *       use the OpenMP env variables to configure the number of intra op num threads.
   *
   * \param[in] options
   * \param[in] intra_op_num_threads Number of threads to use<br>
   *   A value of 0 will use the default number of threads<br>
   *
   * \snippet{doc} snippets.dox OrtStatus Return Value
   */
  ORT_API2_STATUS(SetIntraOpNumThreads, _Inout_ OrtSessionOptions* options, int intra_op_num_threads);

  /** \brief Sets the number of threads used to parallelize the execution of the graph
   *
   * If nodes can be run in parallel, this sets the maximum number of threads to use to run them in parallel.
   *
   * \note If sequential execution is enabled this value is ignored, it acts as if it was set to 1.
   *
   * \param[in] options
   * \param[in] inter_op_num_threads Number of threads to use<br>
   *   A value of 0 will use the default number of threads<br>
   *
   * \snippet{doc} snippets.dox OrtStatus Return Value
   */
  ORT_API2_STATUS(SetInterOpNumThreads, _Inout_ OrtSessionOptions* options, int inter_op_num_threads);

  /// @}
  /// \name OrtCustomOpDomain
  /// @{

  /** \brief Create a custom op domain
   *
   * \param[in] domain
   * \param[out] out Newly created domain. Must be freed with OrtApi::ReleaseCustomOpDomain
   *
   * \snippet{doc} snippets.dox OrtStatus Return Value
   */
  ORT_API2_STATUS(CreateCustomOpDomain, _In_ const char* domain, _Outptr_ OrtCustomOpDomain** out);

  /** \brief Add a custom op to a custom op domain
   *
   * \note The OrtCustomOp* pointer must remain valid until the ::OrtCustomOpDomain using it is released
   *
   * \param[in] custom_op_domain
   * \param[in] op
   *
   * \snippet{doc} snippets.dox OrtStatus Return Value
   */
  ORT_API2_STATUS(CustomOpDomain_Add, _Inout_ OrtCustomOpDomain* custom_op_domain, _In_ const OrtCustomOp* op);

  /// @}
  /// \name OrtSessionOptions
  /// @{

  /** \brief Add custom op domain to a session options
   *
   * \note The OrtCustomOpDomain* must not be deleted until all sessions using it are released
   *
   * \param[in] options
   * \param[in] custom_op_domain
   *
   * \snippet{doc} snippets.dox OrtStatus Return Value
   */
  ORT_API2_STATUS(AddCustomOpDomain, _Inout_ OrtSessionOptions* options, _In_ OrtCustomOpDomain* custom_op_domain);

  /** \deprecated Use OrtApi::RegisterCustomOpsLibrary_V2.
   *
   * Registers custom ops from a shared library.
   *
   * Loads a shared library (dll on windows, so on linux, etc) named 'library_path' and looks for this entry point:
   *		OrtStatus* RegisterCustomOps(OrtSessionOptions * options, const OrtApiBase* api);
   * It then passes in the provided session options to this function along with the api base.
   * The handle to the loaded library is returned in library_handle. It can be freed by the caller after all sessions using the passed in
   * session options are destroyed, or if an error occurs and it is non null.
   *
   * \param[in] options
   * \param[in] library_path
   * \param[out] library_handle OS specific handle to the loaded library (Use FreeLibrary on Windows, dlclose on Linux, etc.. to unload)
   *
   * \snippet{doc} snippets.dox OrtStatus Return Value
   */
  ORT_API2_STATUS(RegisterCustomOpsLibrary, _Inout_ OrtSessionOptions* options, _In_ const char* library_path, _Outptr_ void** library_handle);

  /// @}
  /// \name OrtSession
  /// @{

  /** \brief Get input count for a session
   *
   * This number must also match the number of inputs passed to OrtApi::Run
   *
   * \see OrtApi::SessionGetInputTypeInfo, OrtApi::SessionGetInputName, OrtApi::Session
   *
   * \param[in] session
   * \param[out] out Number of inputs
   *
   * \snippet{doc} snippets.dox OrtStatus Return Value
   */
  ORT_API2_STATUS(SessionGetInputCount, _In_ const OrtSession* session, _Out_ size_t* out);

  /** \brief Get output count for a session
   *
   * This number must also match the number of outputs returned by OrtApi::Run
   *
   * \see OrtApi::SessionGetOutputTypeInfo, OrtApi::SessionGetOutputName, OrtApi::Session
   *
   * \param[in] session
   * \param[out] out Number of outputs
   *
   * \snippet{doc} snippets.dox OrtStatus Return Value
   */
  ORT_API2_STATUS(SessionGetOutputCount, _In_ const OrtSession* session, _Out_ size_t* out);

  /** \brief Get overridable initializer count
   *
   * \see OrtApi::SessionGetOverridableInitializerTypeInfo, OrtApi::SessionGetOverridableInitializerName
   *
   * \param[in] session
   * \param[in] out
   *
   * \snippet{doc} snippets.dox OrtStatus Return Value
   */
  ORT_API2_STATUS(SessionGetOverridableInitializerCount, _In_ const OrtSession* session, _Out_ size_t* out);

  /** \brief Get input type information
   *
   * \param[in] session
   * \param[in] index Must be between 0 (inclusive) and what OrtApi::SessionGetInputCount returns (exclusive)
   * \param[out] type_info Must be freed with OrtApi::ReleaseTypeInfo
   *
   * \snippet{doc} snippets.dox OrtStatus Return Value
   */
  ORT_API2_STATUS(SessionGetInputTypeInfo, _In_ const OrtSession* session, size_t index, _Outptr_ OrtTypeInfo** type_info);

  /** \brief Get output type information
   *
   * \param[in] session
   * \param[in] index Must be between 0 (inclusive) and what OrtApi::SessionGetOutputCount returns (exclusive)
   * \param[out] type_info Must be freed with OrtApi::ReleaseTypeInfo
   *
   * \snippet{doc} snippets.dox OrtStatus Return Value
   */
  ORT_API2_STATUS(SessionGetOutputTypeInfo, _In_ const OrtSession* session, size_t index, _Outptr_ OrtTypeInfo** type_info);

  /** \brief Get overridable initializer type information
   *
   * \param[in] session
   * \param[in] index Must be between 0 (inclusive) and what OrtApi::SessionGetOverridableInitializerCount returns (exclusive)
   * \param[out] type_info Must be freed with OrtApi::ReleaseTypeInfo
   *
   * \snippet{doc} snippets.dox OrtStatus Return Value
   */
  ORT_API2_STATUS(SessionGetOverridableInitializerTypeInfo, _In_ const OrtSession* session, size_t index, _Outptr_ OrtTypeInfo** type_info);

  /** \brief Get input name
   *
   * \param[in] session
   * \param[in] index Must be between 0 (inclusive) and what OrtApi::SessionGetInputCount returns (exclusive)
   * \param[in] allocator
   * \param[out] value Set to a null terminated UTF-8 encoded string allocated using `allocator`. Must be freed using `allocator`.
   *
   * \snippet{doc} snippets.dox OrtStatus Return Value
   */
  ORT_API2_STATUS(SessionGetInputName, _In_ const OrtSession* session, size_t index, _Inout_ OrtAllocator* allocator, _Outptr_ char** value);

  /** \brief Get output name
   *
   * \param[in] session
   * \param[in] index Must be between 0 (inclusive) and what OrtApi::SessionGetOutputCount returns (exclusive)
   * \param[in] allocator
   * \param[out] value Set to a null terminated UTF-8 encoded string allocated using `allocator`. Must be freed using `allocator`.
   *
   * \snippet{doc} snippets.dox OrtStatus Return Value
   */
  ORT_API2_STATUS(SessionGetOutputName, _In_ const OrtSession* session, size_t index, _Inout_ OrtAllocator* allocator, _Outptr_ char** value);

  /** \brief Get overridable initializer name
   *
   * \param[in] session
   * \param[in] index Must be between 0 (inclusive) and what OrtApi::SessionGetOverridableInitializerCount returns (exclusive)
   * \param[in] allocator
   * \param[out] value Set to a null terminated UTF-8 encoded string allocated using `allocator`. Must be freed using `allocator`.
   *
   * \snippet{doc} snippets.dox OrtStatus Return Value
   */
  ORT_API2_STATUS(SessionGetOverridableInitializerName, _In_ const OrtSession* session, size_t index,
                  _Inout_ OrtAllocator* allocator, _Outptr_ char** value);

  /// @}
  /// \name OrtRunOptions
  /// @{

  /** \brief Create an OrtRunOptions
   *
   * \param[out] out Returned newly created ::OrtRunOptions. Must be freed with OrtApi::ReleaseRunOptions
   *
   * \snippet{doc} snippets.dox OrtStatus Return Value
   */
  ORT_API2_STATUS(CreateRunOptions, _Outptr_ OrtRunOptions** out);

  /** \brief Set per-run log verbosity level
   *
   * \see OrtApi::RunOptionsGetRunLogVerbosityLevel
   *
   * \param[in] options
   * \param[in] log_verbosity_level \snippet{doc} snippets.dox Log Verbosity Level
   *
   * \snippet{doc} snippets.dox OrtStatus Return Value
   */
  ORT_API2_STATUS(RunOptionsSetRunLogVerbosityLevel, _Inout_ OrtRunOptions* options, int log_verbosity_level);

  /** \brief Set per-run log severity level
   *
   * \see OrtApi::RunOptionsGetRunLogSeverityLevel
   *
   * \param[in] options
   * \param[in] log_severity_level The log severity level (refer to ::OrtLoggingLevel for possible values).
   */
  ORT_API2_STATUS(RunOptionsSetRunLogSeverityLevel, _Inout_ OrtRunOptions* options, int log_severity_level);

  /** \brief Set per-run tag
   *
   * This is used in a per-run log identifier.
   *
   * \see OrtApi::RunOptionsGetRunTag
   *
   * \param[in] options
   * \param[in] run_tag The run tag.
   */
  ORT_API2_STATUS(RunOptionsSetRunTag, _Inout_ OrtRunOptions* options, _In_ const char* run_tag);

  /** \brief Get per-run log verbosity level
   *
   * \see OrtApi::RunOptionsSetRunLogVerbosityLevel
   *
   * \param[in] options
   * \param[out] log_verbosity_level \snippet{doc} snippets.dox Log Verbosity Level
   *
   * \snippet{doc} snippets.dox OrtStatus Return Value
   */
  ORT_API2_STATUS(RunOptionsGetRunLogVerbosityLevel, _In_ const OrtRunOptions* options,
                  _Out_ int* log_verbosity_level);

  /** \brief Get per-run log severity level
   *
   * \see OrtApi::RunOptionsSetRunLogSeverityLevel
   *
   * \param[in] options
   * \param[out] log_severity_level The log severity level (refer to ::OrtLoggingLevel for possible values).
   */
  ORT_API2_STATUS(RunOptionsGetRunLogSeverityLevel, _In_ const OrtRunOptions* options, _Out_ int* log_severity_level);

  /** \brief Get per-run tag
   *
   * This is used in a per-run log identifier.
   *
   * \see OrtApi::RunOptionsSetRunTag
   *
   * \param[in] options
   * \param[out] run_tag The run tag.
   *                     Do not free this value, it is owned by `options`. It will be invalidated if the run tag
   *                     changes (i.e., with OrtApi::RunOptionsSetRunTag) or `options` is freed.
   */
  ORT_API2_STATUS(RunOptionsGetRunTag, _In_ const OrtRunOptions* options, _Out_ const char** run_tag);

  /** \brief Set terminate flag
   *
   * If a currently executing session needs to be force terminated, this can be called from another thread to force it to fail with an error.
   *
   * \param[in] options
   *
   * \snippet{doc} snippets.dox OrtStatus Return Value
   */
  ORT_API2_STATUS(RunOptionsSetTerminate, _Inout_ OrtRunOptions* options);

  /** \brief Clears the terminate flag
   *
   * Used so the OrtRunOptions instance can be used in a new OrtApi::Run call without it instantly terminating
   *
   * \param[in] options
   *
   * \snippet{doc} snippets.dox OrtStatus Return Value
   */
  ORT_API2_STATUS(RunOptionsUnsetTerminate, _Inout_ OrtRunOptions* options);

  /// @}
  /// \name OrtValue
  /// @{

  /** \brief Create a tensor
   *
   * Create a tensor using a supplied ::OrtAllocator
   *
   * \param[in] allocator
   * \param[in] shape Pointer to the tensor shape dimensions.
   * \param[in] shape_len The number of tensor shape dimensions.
   * \param[in] type
   * \param[out] out Returns newly created ::OrtValue. Must be freed with OrtApi::ReleaseValue
   *
   * \snippet{doc} snippets.dox OrtStatus Return Value
   */
  ORT_API2_STATUS(CreateTensorAsOrtValue, _Inout_ OrtAllocator* allocator, _In_ const int64_t* shape, size_t shape_len,
                  ONNXTensorElementDataType type, _Outptr_ OrtValue** out);

  /** \brief Create a tensor backed by a user supplied buffer
   *
   * Create a tensor with user's buffer. You can fill the buffer either before calling this function or after.
   * p_data is owned by caller. ReleaseValue won't release p_data.
   *
   * \param[in] info Memory description of where the p_data buffer resides (CPU vs GPU etc).
   * \param[in] p_data Pointer to the data buffer.
   * \param[in] p_data_len The number of bytes in the data buffer.
   * \param[in] shape Pointer to the tensor shape dimensions.
   * \param[in] shape_len The number of tensor shape dimensions.
   * \param[in] type The data type.
   * \param[out] out Returns newly created ::OrtValue. Must be freed with OrtApi::ReleaseValue
   *
   * \snippet{doc} snippets.dox OrtStatus Return Value
   */
  ORT_API2_STATUS(CreateTensorWithDataAsOrtValue, _In_ const OrtMemoryInfo* info, _Inout_ void* p_data,
                  size_t p_data_len, _In_ const int64_t* shape, size_t shape_len, ONNXTensorElementDataType type,
                  _Outptr_ OrtValue** out);

  /** \brief Return if an ::OrtValue is a tensor type
   *
   * \param[in] value A tensor type (string tensors are not supported)
   * \param[out] out Set to 1 iff ::OrtValue is a tensor, 0 otherwise
   *
   * \snippet{doc} snippets.dox OrtStatus Return Value
   */
  ORT_API2_STATUS(IsTensor, _In_ const OrtValue* value, _Out_ int* out);

  /** \brief Get a pointer to the raw data inside a tensor
   *
   * Used to read/write/modify the internal tensor data directly.
   * \note The returned pointer is valid until the \p value is destroyed.
   *
   * \param[in] value A tensor type (string tensors are not supported)
   * \param[out] out Filled in with a pointer to the internal storage
   *
   * \snippet{doc} snippets.dox OrtStatus Return Value
   */
  ORT_API2_STATUS(GetTensorMutableData, _In_ OrtValue* value, _Outptr_ void** out);

  /** \brief Set all strings at once in a string tensor
   *
   * \param[in,out] value A tensor of type ONNX_TENSOR_ELEMENT_DATA_TYPE_STRING
   * \param[in] s An array of strings. Each string in this array must be null terminated.
   * \param[in] s_len Count of strings in s (Must match the size of \p value's tensor shape)
   *
   * \snippet{doc} snippets.dox OrtStatus Return Value
   */
  ORT_API2_STATUS(FillStringTensor, _Inout_ OrtValue* value, _In_ const char* const* s, size_t s_len);

  /** \brief Get total byte length for all strings in a string tensor
   *
   * Typically used with OrtApi::GetStringTensorContent
   *
   * \param[in] value A tensor of type ONNX_TENSOR_ELEMENT_DATA_TYPE_STRING
   * \param[out] len Total byte length of all strings (does not include trailing nulls)
   *
   * \snippet{doc} snippets.dox OrtStatus Return Value
   */
  ORT_API2_STATUS(GetStringTensorDataLength, _In_ const OrtValue* value, _Out_ size_t* len);

  /** \brief Get all strings from a string tensor
   *
   * An example of the results:<br>
   * Given \p value is a string tensor with the strings { "This" "is" "a" "test" }<br>
   * \p s must have a size of 11 bytes<br>
   * \p offsets must have 4 elements<br>
   * After the call, these values will be filled in:<br>
   * \p s will contain "Thisisatest"<br>
   * \p offsets will contain { 0, 4, 6, 7 }<br>
   * The length of the last string is just s_len - offsets[last]
   *
   * \param[in] value A tensor of type ONNX_TENSOR_ELEMENT_DATA_TYPE_STRING
   * \param[in] s Buffer to sequentially write all tensor strings to. Each string is NOT null-terminated.
   * \param[in] s_len Number of bytes of buffer pointed to by \p s (Get it from OrtApi::GetStringTensorDataLength)
   * \param[out] offsets Array of start offsets into the strings written to \p s
   * \param[in] offsets_len Number of elements in offsets
   *
   * \snippet{doc} snippets.dox OrtStatus Return Value
   */
  ORT_API2_STATUS(GetStringTensorContent, _In_ const OrtValue* value, _Out_writes_bytes_all_(s_len) void* s,
                  size_t s_len, _Out_writes_all_(offsets_len) size_t* offsets, size_t offsets_len);

  /// @}
  /// \name OrtTypeInfo
  /// @{

  /** \brief Get ::OrtTensorTypeAndShapeInfo from an ::OrtTypeInfo
   *
   * \param[in] type_info
   * \param[out] out Do not free this value, it will be valid until type_info is freed.
   *             If type_info does not represent tensor, this value will be set to nullptr.
   *
   * \snippet{doc} snippets.dox OrtStatus Return Value
   */
  ORT_API2_STATUS(CastTypeInfoToTensorInfo, _In_ const OrtTypeInfo* type_info,
                  _Outptr_result_maybenull_ const OrtTensorTypeAndShapeInfo** out);

  /** \brief Get ::ONNXType from ::OrtTypeInfo
   *
   * \param[in] type_info
   * \param[out] out
   *
   * \snippet{doc} snippets.dox OrtStatus Return Value
   */
  ORT_API2_STATUS(GetOnnxTypeFromTypeInfo, _In_ const OrtTypeInfo* type_info, _Out_ enum ONNXType* out);

  /// @}
  /// \name OrtTensorTypeAndShapeInfo
  /// @{

  /** \brief Create an ::OrtTensorTypeAndShapeInfo object
   *
   * \param[out] out Returns newly created ::OrtTensorTypeAndShapeInfo. Must be freed with OrtApi::ReleaseTensorTypeAndShapeInfo
   *
   * \snippet{doc} snippets.dox OrtStatus Return Value
   */
  ORT_API2_STATUS(CreateTensorTypeAndShapeInfo, _Outptr_ OrtTensorTypeAndShapeInfo** out);

  /** \brief Set element type in ::OrtTensorTypeAndShapeInfo
   *
   * \param[in] info
   * \param[in] type
   *
   * \snippet{doc} snippets.dox OrtStatus Return Value
   */
  ORT_API2_STATUS(SetTensorElementType, _Inout_ OrtTensorTypeAndShapeInfo* info, enum ONNXTensorElementDataType type);

  /** \brief Set shape information in ::OrtTensorTypeAndShapeInfo
   *
   * \param[in] info
   * \param[in] dim_values Array with `dim_count` elements. Can contain negative values.
   * \param[in] dim_count Number of elements in `dim_values`
   *
   * \snippet{doc} snippets.dox OrtStatus Return Value
   */
  ORT_API2_STATUS(SetDimensions, OrtTensorTypeAndShapeInfo* info, _In_ const int64_t* dim_values, size_t dim_count);

  /** \brief Get element type in ::OrtTensorTypeAndShapeInfo
   *
   * \see OrtApi::SetTensorElementType
   *
   * \param[in] info
   * \param[out] out
   *
   * \snippet{doc} snippets.dox OrtStatus Return Value
   */
  ORT_API2_STATUS(GetTensorElementType, _In_ const OrtTensorTypeAndShapeInfo* info,
                  _Out_ enum ONNXTensorElementDataType* out);

  /** \brief Get dimension count in ::OrtTensorTypeAndShapeInfo
   *
   * \see OrtApi::GetDimensions
   *
   * \param[in] info
   * \param[out] out
   *
   * \snippet{doc} snippets.dox OrtStatus Return Value
   */
  ORT_API2_STATUS(GetDimensionsCount, _In_ const OrtTensorTypeAndShapeInfo* info, _Out_ size_t* out);

  /** \brief Get dimensions in ::OrtTensorTypeAndShapeInfo
   *
   * \param[in] info
   * \param[out] dim_values Array with `dim_values_length` elements. On return, filled with the dimensions stored in the ::OrtTensorTypeAndShapeInfo
   * \param[in] dim_values_length Number of elements in `dim_values`. Use OrtApi::GetDimensionsCount to get this value
   *
   * \snippet{doc} snippets.dox OrtStatus Return Value
   */
  ORT_API2_STATUS(GetDimensions, _In_ const OrtTensorTypeAndShapeInfo* info, _Out_ int64_t* dim_values,
                  size_t dim_values_length);

  /** \brief Get symbolic dimension names in ::OrtTensorTypeAndShapeInfo
   *
   * \param[in] info
   * \param[in] dim_params Array with `dim_params_length` elements. On return filled with pointers to null terminated strings of the dimension names
   * \param[in] dim_params_length Number of elements in `dim_params`. Use OrtApi::GetDimensionsCount to get this value
   *
   * \snippet{doc} snippets.dox OrtStatus Return Value
   */
  ORT_API2_STATUS(GetSymbolicDimensions, _In_ const OrtTensorTypeAndShapeInfo* info,
                  _Out_writes_all_(dim_params_length) const char* dim_params[], size_t dim_params_length);

  /** \brief Get total number of elements in a tensor shape from an ::OrtTensorTypeAndShapeInfo
   *
   * Return the number of elements specified by the tensor shape (all dimensions multiplied by each other).
   * For 0 dimensions, 1 is returned. If any dimension is less than 0, the result is always -1.
   *
   * Examples:<br>
   * [] = 1<br>
   * [1,3,4] = 12<br>
   * [2,0,4] = 0<br>
   * [-1,3,4] = -1<br>
   *
   * \param[in] info
   * \param[out] out Number of elements
   *
   * \snippet{doc} snippets.dox OrtStatus Return Value
   */
  ORT_API2_STATUS(GetTensorShapeElementCount, _In_ const OrtTensorTypeAndShapeInfo* info, _Out_ size_t* out);

  /// @}
  /// \name OrtValue
  /// @{

  /** \brief Get type and shape information from a tensor ::OrtValue
   *
   * \param[in] value Must be a tensor (not a map/sequence/etc) or will return failure
   * \param[out] out Newly created ::OrtTensorTypeAndShapeInfo. Must be freed with OrtApi::ReleaseTensorTypeAndShapeInfo
   *
   * \snippet{doc} snippets.dox OrtStatus Return Value
   */
  ORT_API2_STATUS(GetTensorTypeAndShape, _In_ const OrtValue* value, _Outptr_ OrtTensorTypeAndShapeInfo** out);

  /** \brief Get type information of an OrtValue
   *
   * \param[in] value
   * \param[out] out Newly created ::OrtTypeInfo. Must be freed with OrtApi::ReleaseTypeInfo
   *
   * \snippet{doc} snippets.dox OrtStatus Return Value
   */
  ORT_API2_STATUS(GetTypeInfo, _In_ const OrtValue* value, _Outptr_result_maybenull_ OrtTypeInfo** out);

  /** \brief Get ONNXType of an ::OrtValue
   *
   * \param[in] value
   * \param[out] out
   *
   * \snippet{doc} snippets.dox OrtStatus Return Value
   */
  ORT_API2_STATUS(GetValueType, _In_ const OrtValue* value, _Out_ enum ONNXType* out);

  /// @}
  /// \name OrtMemoryInfo
  /// @{

  /** \brief Create an ::OrtMemoryInfo
   *
   * \param[in] name
   * \param[in] type
   * \param[in] id
   * \param[in] mem_type
   * \param[out] out Newly created ::OrtMemoryInfo. Must be freed with OrtAPi::ReleaseMemoryInfo
   *
   * \snippet{doc} snippets.dox OrtStatus Return Value
   */
  ORT_API2_STATUS(CreateMemoryInfo, _In_ const char* name, enum OrtAllocatorType type, int id,
                  enum OrtMemType mem_type, _Outptr_ OrtMemoryInfo** out);

  /** \brief Create an ::OrtMemoryInfo for CPU memory
   *
   * Special case version of OrtApi::CreateMemoryInfo for CPU based memory. Same as using OrtApi::CreateMemoryInfo with name = "Cpu" and id = 0.
   *
   * \param[in] type
   * \param[in] mem_type
   * \param[out] out
   *
   * \snippet{doc} snippets.dox OrtStatus Return Value
   */
  ORT_API2_STATUS(CreateCpuMemoryInfo, enum OrtAllocatorType type, enum OrtMemType mem_type,
                  _Outptr_ OrtMemoryInfo** out);

  /** \brief Compare ::OrtMemoryInfo objects for equality
   *
   * Compares all settings of each ::OrtMemoryInfo for equality
   *
   * \param[in] info1
   * \param[in] info2
   * \param[out] out Set to 0 if equal, -1 if not equal
   *
   * \snippet{doc} snippets.dox OrtStatus Return Value
   */
  ORT_API2_STATUS(CompareMemoryInfo, _In_ const OrtMemoryInfo* info1, _In_ const OrtMemoryInfo* info2, _Out_ int* out);

  /** \brief Get name from ::OrtMemoryInfo
   *
   * \param[in] ptr
   * \param[out] out Writes null terminated string to this pointer. Do NOT free the returned pointer. It is valid for the lifetime of the ::OrtMemoryInfo
   *
   * \snippet{doc} snippets.dox OrtStatus Return Value
   */
  ORT_API2_STATUS(MemoryInfoGetName, _In_ const OrtMemoryInfo* ptr, _Out_ const char** out);

  /** \brief Get the id from ::OrtMemoryInfo
   */
  ORT_API2_STATUS(MemoryInfoGetId, _In_ const OrtMemoryInfo* ptr, _Out_ int* out);

  /** \brief Get the ::OrtMemType from ::OrtMemoryInfo
   */
  ORT_API2_STATUS(MemoryInfoGetMemType, _In_ const OrtMemoryInfo* ptr, _Out_ OrtMemType* out);

  /** \brief Get the ::OrtAllocatorType from ::OrtMemoryInfo
   */
  ORT_API2_STATUS(MemoryInfoGetType, _In_ const OrtMemoryInfo* ptr, _Out_ OrtAllocatorType* out);

  /// @}
  /// \name OrtAllocator
  /// @{

  /// \brief Calls OrtAllocator::Alloc function
  ORT_API2_STATUS(AllocatorAlloc, _Inout_ OrtAllocator* ort_allocator, size_t size, _Outptr_ void** out);
  /// \brief Calls OrtAllocator::Free function
  ORT_API2_STATUS(AllocatorFree, _Inout_ OrtAllocator* ort_allocator, void* p);
  /// \brief Calls OrtAllocator::Info function
  ORT_API2_STATUS(AllocatorGetInfo, _In_ const OrtAllocator* ort_allocator, _Outptr_ const struct OrtMemoryInfo** out);

  /** \brief Get the default allocator
   *
   * The default allocator is a CPU based, non-arena. Always returns the same pointer to the same default allocator.
   *
   * \param[out] out Returned value should NOT be freed
   *
   * \snippet{doc} snippets.dox OrtStatus Return Value
   */
  ORT_API2_STATUS(GetAllocatorWithDefaultOptions, _Outptr_ OrtAllocator** out);

  /// @}
  /// \name OrtSessionOptions
  /// @{

  /** \brief Override session symbolic dimensions
   *
   * Override symbolic dimensions (by specific denotation strings) with actual values if known at session initialization time to enable
   * optimizations that can take advantage of fixed values (such as memory planning, etc)
   *
   * \param[in] options
   * \param[in] dim_denotation
   * \param[in] dim_value
   *
   * \snippet{doc} snippets.dox OrtStatus Return Value
   */
  ORT_API2_STATUS(AddFreeDimensionOverride, _Inout_ OrtSessionOptions* options, _In_ const char* dim_denotation,
                  _In_ int64_t dim_value);

  /// @}
  /// \name OrtValue
  /// @{

  /* Internal information (not seen in Doxygen)
   *
   * APIs to support non-tensor types - map and sequence.
   * Currently only the following types are supported
   * Note: the following types should be kept in sync with data_types.h
   * Map types
   * =========
   * std::map<std::string, std::string>
   * std::map<std::string, int64_t>
   * std::map<std::string, float>
   * std::map<std::string, double>
   * std::map<int64_t, std::string>
   * std::map<int64_t, int64_t>
   * std::map<int64_t, float>
   * std::map<int64_t, double>
   *
   * Sequence types
   * ==============
   * std::vector<std::string>
   * std::vector<int64_t>
   * std::vector<float>
   * std::vector<double>
   * std::vector<std::map<std::string, float>>
   * std::vector<std::map<int64_t, float>
   */

  /** \brief Get non tensor data from an ::OrtValue
   *
   * If `value` is of type ONNX_TYPE_MAP, you need to retrieve the keys and values
   * separately. Use index=0 to retrieve keys and index=1 to retrieve values.
   * If `value` is of type ONNX_TYPE_SEQUENCE, use index to retrieve the index'th element
   * of the sequence.
   *
   * \param[in] value
   * \param[in] index See above for usage based on `value` type
   * \param[in] allocator Allocator used to allocate ::OrtValue
   * \param[out] out Created ::OrtValue that holds the element requested. Must be freed with OrtApi::ReleaseValue
   *
   * \snippet{doc} snippets.dox OrtStatus Return Value
   */
  ORT_API2_STATUS(GetValue, _In_ const OrtValue* value, int index, _Inout_ OrtAllocator* allocator,
                  _Outptr_ OrtValue** out);

  /** \brief Get non tensor value count from an ::OrtValue
   *
   * If `value` is of type ONNX_TYPE_MAP 2 will always be returned. For ONNX_TYPE_SEQUENCE
   * the number of elements in the sequence will be returned
   *
   * \param[in] value
   * \param[out] out
   *
   * \snippet{doc} snippets.dox OrtStatus Return Value
   */
  ORT_API2_STATUS(GetValueCount, _In_ const OrtValue* value, _Out_ size_t* out);

  /** \brief Create a map or sequence ::OrtValue
   *
   * To construct a map (ONNX_TYPE_MAP), use num_values = 2 and `in` should be an array of 2 ::OrtValue%s
   * representing keys and values.<br>
   *
   * To construct a sequence (ONNX_TYPE_SEQUENCE), use num_values = N where N is the number of the elements in the
   * sequence. 'in' should be an array of N ::OrtValue%s.
   *
   * \param[in] in See above for details
   * \param[in] num_values
   * \param[in] value_type Must be either ONNX_TYPE_MAP or ONNX_TYPE_SEQUENCE
   * \param[out] out Newly created ::OrtValue. Must be freed with OrtApi::ReleaseValue
   *
   * \snippet{doc} snippets.dox OrtStatus Return Value
   */
  ORT_API2_STATUS(CreateValue, _In_reads_(num_values) const OrtValue* const* in, size_t num_values,
                  enum ONNXType value_type, _Outptr_ OrtValue** out);

  /** \brief Create an opaque (custom user defined type) ::OrtValue
   *
   * Constructs an ::OrtValue that contains a value of non-standard type created for
   * experiments or while awaiting standardization. ::OrtValue in this case would contain
   * an internal representation of the Opaque type. Opaque types are distinguished from
   * each other by two strings 1) domain and 2) type name. The combination of the two
   * must be unique, so the type representation is properly identified internally. The combination
   * must be properly registered from within ORT at both compile/run time or by another API.
   *
   * To construct the ::OrtValue pass domain and type names, also a pointer to a data container
   * the type of which must be known to both ORT and the client program. That data container may or may
   * not match the internal representation of the Opaque type. The sizeof(data_container) is passed for
   * verification purposes.
   *
   * \param[in] domain_name Null terminated string of the domain name
   * \param[in] type_name Null terminated string of the type name
   * \param[in] data_container User pointer Data to populate ::OrtValue
   * \param[in] data_container_size Size in bytes of what `data_container` points to
   * \param[out] out Newly created ::OrtValue. Must be freed with OrtApi::ReleaseValue
   *
   * \snippet{doc} snippets.dox OrtStatus Return Value
   */
  ORT_API2_STATUS(CreateOpaqueValue, _In_z_ const char* domain_name, _In_z_ const char* type_name,
                  _In_ const void* data_container, size_t data_container_size, _Outptr_ OrtValue** out);

  /** \brief Get internal data from an opaque (custom user defined type) ::OrtValue
   *
   * Copies internal data from an opaque value into a user provided buffer
   *
   * \see OrtApi::CreateOpaqueValue
   *
   * \param[in] domain_name Null terminated string of the domain name
   * \param[in] type_name Null terminated string of the type name
   * \param[in] in The opaque ::OrtValue
   * \param[out] data_container Buffer to copy data into
   * \param[out] data_container_size Size in bytes of the buffer pointed to by data_container. Must match the size of the internal buffer.
   *
   * \snippet{doc} snippets.dox OrtStatus Return Value
   */
  ORT_API2_STATUS(GetOpaqueValue, _In_ const char* domain_name, _In_ const char* type_name, _In_ const OrtValue* in,
                  _Out_ void* data_container, size_t data_container_size);

  /// @}
  /// \name OrtKernelInfo
  /// Custom operator APIs.
  /// @{

  /** \brief Get a float stored as an attribute in the graph node
   *
   * \param[in] info ::OrtKernelInfo instance
   * \param[in] name Null terminated string of the name of the attribute
   * \param[out] out Pointer to memory where the attribute will be stored
   *
   * \snippet{doc} snippets.dox OrtStatus Return Value
   */
  ORT_API2_STATUS(KernelInfoGetAttribute_float, _In_ const OrtKernelInfo* info, _In_ const char* name,
                  _Out_ float* out);

  /** \brief Fetch a 64-bit int stored as an attribute in the graph node
   *
   * \param[in] info ::OrtKernelInfo instance
   * \param[in] name Null terminated string of the name of the attribute
   * \param[out] out Pointer to memory where the attribute will be stored
   *
   * \snippet{doc} snippets.dox OrtStatus Return Value
   */
  ORT_API2_STATUS(KernelInfoGetAttribute_int64, _In_ const OrtKernelInfo* info, _In_ const char* name,
                  _Out_ int64_t* out);

  /** \brief Fetch a string stored as an attribute in the graph node
   *
   * If `out` is nullptr, the value of `size` is set to the true size of the string
   * attribute, and a success status is returned.
   *
   * If the `size` parameter is greater than or equal to the actual string attribute's size,
   * the value of `size` is set to the true size of the string attribute, the provided memory
   * is filled with the attribute's contents, and a success status is returned.
   *
   * If the `size` parameter is less than the actual string attribute's size and `out`
   * is not nullptr, the value of `size` is set to the true size of the string attribute
   * and a failure status is returned.)
   *
   * \param[in] info ::OrtKernelInfo instance
   * \param[in] name Null terminated string of the name of the attribute
   * \param[out] out Pointer to memory where the attribute will be stored
   * \param[in,out] size See above comments for details
   *
   * \snippet{doc} snippets.dox OrtStatus Return Value
   */
  ORT_API2_STATUS(KernelInfoGetAttribute_string, _In_ const OrtKernelInfo* info, _In_ const char* name, _Out_ char* out,
                  _Inout_ size_t* size);

  /// @}
  /// \name OrtKernelContext
  /// Custom operator APIs.
  /// @{

  /** \brief Used for custom operators, get the input count of a kernel
   *
   * \see ::OrtCustomOp
   */
  ORT_API2_STATUS(KernelContext_GetInputCount, _In_ const OrtKernelContext* context, _Out_ size_t* out);

  /** \brief Used for custom operators, get the output count of a kernel
   *
   * \see ::OrtCustomOp
   */
  ORT_API2_STATUS(KernelContext_GetOutputCount, _In_ const OrtKernelContext* context, _Out_ size_t* out);

  /** \brief Used for custom operators, get an input of a kernel
   *
   * \see ::OrtCustomOp
   */
  ORT_API2_STATUS(KernelContext_GetInput, _In_ const OrtKernelContext* context, _In_ size_t index,
                  _Out_ const OrtValue** out);

  /** \brief Used for custom operators, get an output of a kernel
   *
   * \see ::OrtCustomOp
   */
  ORT_API2_STATUS(KernelContext_GetOutput, _Inout_ OrtKernelContext* context, _In_ size_t index,
                  _In_ const int64_t* dim_values, size_t dim_count, _Outptr_ OrtValue** out);

  /// @}
  /// \name OrtEnv
  /// @{
  ORT_CLASS_RELEASE(Env);
  /// @}
  /// \name OrtStatus
  /// @{
  ORT_CLASS_RELEASE(Status);
  /// @}
  /// \name OrtMemoryInfo
  /// @{
  ORT_CLASS_RELEASE(MemoryInfo);
  /// @}
  /// \name OrtSession
  /// @{
  ORT_CLASS_RELEASE(Session);  // Don't call ReleaseSession from Dllmain (because session owns a thread pool)
  /// @}
  /// \name OrtValue
  /// @{
  ORT_CLASS_RELEASE(Value);
  /// @}
  /// \name OrtRunOptions
  /// @{
  ORT_CLASS_RELEASE(RunOptions);
  /// @}
  /// \name OrtTypeInfo
  /// @{
  ORT_CLASS_RELEASE(TypeInfo);
  /// @}
  /// \name OrtTensorTypeAndShapeInfo
  /// @{
  ORT_CLASS_RELEASE(TensorTypeAndShapeInfo);
  /// @}
  /// \name OrtSessionOptions
  /// @{
  ORT_CLASS_RELEASE(SessionOptions);
  /// @}
  /// \name OrtCustomOpDomain
  /// @{
  ORT_CLASS_RELEASE(CustomOpDomain);

  /// @}
  /// \name OrtTypeInfo
  /// @{

  /** \brief Get denotation from type information
   *
   * Augments ::OrtTypeInfo to return denotations on the type.
   *
   * This is used by WinML to determine if an input/output is intended to be an Image or a Tensor.
   *
   * \param[in] type_info
   * \param[out] denotation Pointer to the null terminated denotation string is written to this pointer. This pointer is valid until the object is destroyed or the name is changed, do not free.
   * \param[out] len Length in bytes of the string returned in `denotation`
   *
   * \snippet{doc} snippets.dox OrtStatus Return Value
   */
  ORT_API2_STATUS(GetDenotationFromTypeInfo, _In_ const OrtTypeInfo* type_info, _Out_ const char** const denotation,
                  _Out_ size_t* len);

  /** \brief Get detailed map information from an ::OrtTypeInfo
   *
   * This augments ::OrtTypeInfo to return an ::OrtMapTypeInfo when the type is a map.
   * The OrtMapTypeInfo has additional information about the map's key type and value type.
   *
   * This is used by WinML to support model reflection APIs.
   *
   * \param[out] type_info
   * \param[out] out A pointer to the ::OrtMapTypeInfo. Do not free this value. If type_info
   *             does not contain a map, this value will be set to nullptr.
   *
   * \snippet{doc} snippets.dox OrtStatus Return Value
   */
  ORT_API2_STATUS(CastTypeInfoToMapTypeInfo, _In_ const OrtTypeInfo* type_info,
                  _Outptr_result_maybenull_ const OrtMapTypeInfo** out);

  /** \brief Cast ::OrtTypeInfo to an ::OrtSequenceTypeInfo
   *
   * This api augments ::OrtTypeInfo to return an ::OrtSequenceTypeInfo when the type is a sequence.
   * The ::OrtSequenceTypeInfo has additional information about the sequence's element type.
   *
   * This is used by WinML to support model reflection APIs.
   *
   * \param[in] type_info
   * \param[out] out A pointer to the OrtSequenceTypeInfo. Do not free this value. If type_info
   *             doesn not contain a sequence, this value will be set to nullptr.
   *
   * \snippet{doc} snippets.dox OrtStatus Return Value
   */
  ORT_API2_STATUS(CastTypeInfoToSequenceTypeInfo, _In_ const OrtTypeInfo* type_info,
                  _Outptr_result_maybenull_ const OrtSequenceTypeInfo** out);

  /// @}
  /// \name OrtMapTypeInfo
  /// @{

  /** \brief Get key type from an ::OrtMapTypeInfo
   *
   * Key types are restricted to being scalar types.
   *
   * This is used by WinML to support model reflection APIs.
   *
   * \param[in] map_type_info
   * \param[out] out
   *
   * \snippet{doc} snippets.dox OrtStatus Return Value
   */
  ORT_API2_STATUS(GetMapKeyType, _In_ const OrtMapTypeInfo* map_type_info, _Out_ enum ONNXTensorElementDataType* out);

  /** \brief Get the value type from an ::OrtMapTypeInfo
   *
   * \param[in] map_type_info
   * \param[out] type_info
   *
   * \snippet{doc} snippets.dox OrtStatus Return Value
   */
  ORT_API2_STATUS(GetMapValueType, _In_ const OrtMapTypeInfo* map_type_info, _Outptr_ OrtTypeInfo** type_info);

  /// @}
  /// \name OrtSequenceTypeInfo
  /// @{

  /** \brief Get element type from an ::OrtSequenceTypeInfo
   *
   * This is used by WinML to support model reflection APIs.
   *
   * \param[in] sequence_type_info
   * \param[out] type_info
   *
   * \snippet{doc} snippets.dox OrtStatus Return Value
   */
  ORT_API2_STATUS(GetSequenceElementType, _In_ const OrtSequenceTypeInfo* sequence_type_info,
                  _Outptr_ OrtTypeInfo** type_info);

  /// @}
  /// \name OrtMapTypeInfo
  /// @{
  ORT_CLASS_RELEASE(MapTypeInfo);
  /// @}
  /// \name OrtSequenceTypeInfo
  /// @{
  ORT_CLASS_RELEASE(SequenceTypeInfo);

  /// @}
  /// \name OrtSession
  /// @{

  /** \brief End profiling and return filename of the profile data
   *
   * Profiling is turned on through OrtApi::EnableProfiling
   *
   * \param[in] session
   * \param[in] allocator
   * \param[out] out Null terminated string of the filename, allocated using `allocator`. Must be freed using `allocator`
   *
   * \snippet{doc} snippets.dox OrtStatus Return Value
   */
  ORT_API2_STATUS(SessionEndProfiling, _In_ OrtSession* session, _Inout_ OrtAllocator* allocator, _Outptr_ char** out);

  /** \brief Get ::OrtModelMetadata from an ::OrtSession
   *
   * \param[in] session
   * \param[out] out Newly created ::OrtModelMetadata. Must be freed using OrtApi::ReleaseModelMetadata
   *
   * \snippet{doc} snippets.dox OrtStatus Return Value
   */
  ORT_API2_STATUS(SessionGetModelMetadata, _In_ const OrtSession* session, _Outptr_ OrtModelMetadata** out);

  /// @}
  /// \name OrtModelMetadata
  /// @{

  /** \brief Get `producer name` from an ::OrtModelMetadata
   *
   * \param[in] model_metadata
   * \param[in] allocator
   * \param[out] value Set to a null terminated string allocated using `allocator`. Must be freed using `allocator`
   *
   * \snippet{doc} snippets.dox OrtStatus Return Value
   */
  ORT_API2_STATUS(ModelMetadataGetProducerName, _In_ const OrtModelMetadata* model_metadata,
                  _Inout_ OrtAllocator* allocator, _Outptr_ char** value);

  /** \brief Get `graph name` from an ::OrtModelMetadata
   *
   * \param[in] model_metadata
   * \param[in] allocator
   * \param[out] value Set to a null terminated string allocated using `allocator`. Must be freed using `allocator`
   *
   * \snippet{doc} snippets.dox OrtStatus Return Value
   */
  ORT_API2_STATUS(ModelMetadataGetGraphName, _In_ const OrtModelMetadata* model_metadata,
                  _Inout_ OrtAllocator* allocator, _Outptr_ char** value);

  /** \brief Get `domain` from an ::OrtModelMetadata
   *
   * \param[in] model_metadata
   * \param[in] allocator
   * \param[out] value Set to a null terminated string allocated using `allocator`. Must be freed using `allocator`
   *
   * \snippet{doc} snippets.dox OrtStatus Return Value
   */
  ORT_API2_STATUS(ModelMetadataGetDomain, _In_ const OrtModelMetadata* model_metadata, _Inout_ OrtAllocator* allocator,
                  _Outptr_ char** value);

  /** \brief Get `description` from an ::OrtModelMetadata
   *
   * \param[in] model_metadata
   * \param[in] allocator
   * \param[out] value Set to a null terminated string allocated using `allocator`. Must be freed using `allocator`
   *
   * \snippet{doc} snippets.dox OrtStatus Return Value
   */
  ORT_API2_STATUS(ModelMetadataGetDescription, _In_ const OrtModelMetadata* model_metadata,
                  _Inout_ OrtAllocator* allocator, _Outptr_ char** value);

  /** \brief Return data for a key in the custom metadata map in an ::OrtModelMetadata
   *
   * \param[in] model_metadata
   * \param[in] allocator
   * \param[in] key Null terminated string
   * \param[out] value Set to a null terminated string allocated using `allocator`. Must be freed using `allocator`
   * `value` will be set to nullptr if the given key is not found in the custom metadata map.
   *
   * \snippet{doc} snippets.dox OrtStatus Return Value
   */
  ORT_API2_STATUS(ModelMetadataLookupCustomMetadataMap, _In_ const OrtModelMetadata* model_metadata,
                  _Inout_ OrtAllocator* allocator, _In_ const char* key, _Outptr_result_maybenull_ char** value);

  /** \brief Get version number from an ::OrtModelMetadata
   *
   * \param[in] model_metadata
   * \param[out] value Set to the version number
   *
   * \snippet{doc} snippets.dox OrtStatus Return Value
   */
  ORT_API2_STATUS(ModelMetadataGetVersion, _In_ const OrtModelMetadata* model_metadata, _Out_ int64_t* value);

  ORT_CLASS_RELEASE(ModelMetadata);

  /// @}
  /// \name OrtEnv
  /// @{

  /** \brief Create an OrtEnv
   *
   * Create an environment with global threadpools that will be shared across sessions.
   * Use this in conjunction with OrtApi::DisablePerSessionThreads or else the session will use
   * its own thread pools.
   *
   * \param[in] log_severity_level The log severity level.
   * \param[in] logid The log identifier.
   * \param[in] tp_options
   * \param[out] out Returned newly created OrtEnv. Must be freed with OrtApi::ReleaseEnv
   *
   * \snippet{doc} snippets.dox OrtStatus Return Value
   */
  ORT_API2_STATUS(CreateEnvWithGlobalThreadPools, OrtLoggingLevel log_severity_level, _In_ const char* logid,
                  _In_ const OrtThreadingOptions* tp_options, _Outptr_ OrtEnv** out);

  /// @}
  /// \name OrtSessionOptions
  /// @{

  /** \brief Use global thread pool on a session
   *
   * Disable using per session thread pool and use the shared global threadpool.
   * This should be used in conjunction with OrtApi::CreateEnvWithGlobalThreadPools.
   *
   * \param[in] options
   *
   * \snippet{doc} snippets.dox OrtStatus Return Value
   */
  ORT_API2_STATUS(DisablePerSessionThreads, _Inout_ OrtSessionOptions* options);

  /// @}
  /// \name OrtThreadingOptions
  /// @{

  /** \brief Create an ::OrtThreadingOptions
   *
   * \param[out] out Newly created ::OrtThreadingOptions. Must be freed with OrtApi::ReleaseThreadingOptions
   * \snippet{doc} snippets.dox OrtStatus Return Value
   */
  ORT_API2_STATUS(CreateThreadingOptions, _Outptr_ OrtThreadingOptions** out);

  ORT_CLASS_RELEASE(ThreadingOptions);

  /// @}
  /// \name OrtModelMetadata
  /// @{

  /**
   *
   * \param[in] model_metadata
   * \param[in] allocator
   * \param[out] keys Array of null terminated strings (array count = num_keys) allocated using `allocator`.
   *  The strings and the pointer array must be freed using `allocator`
   *  `keys` will be set to nullptr if the custom metadata map is empty.
   * \param[out] num_keys Set to the number of elements in the `keys` array
   *
   * \snippet{doc} snippets.dox OrtStatus Return Value
   */
  ORT_API2_STATUS(ModelMetadataGetCustomMetadataMapKeys, _In_ const OrtModelMetadata* model_metadata,
                  _Inout_ OrtAllocator* allocator, _Outptr_result_buffer_maybenull_(*num_keys) char*** keys, _Out_ int64_t* num_keys);

  /// @}
  /// \name OrtSessionOptions
  /// @{

  /**
   *
   * Override symbolic dimensions (by specific name strings) with actual values
   * if known at session initialization time to enable optimizations that can
   * take advantage of fixed values (such as memory planning, etc)
   *
   */
  ORT_API2_STATUS(AddFreeDimensionOverrideByName,
                  _Inout_ OrtSessionOptions* options, _In_ const char* dim_name,
                  _In_ int64_t dim_value);

  /// @}
  /// \name Misc
  /// @{

  /** \brief Get the names of all available providers
   *
   * \note The providers in the list are not guaranteed to be usable. They may fail to load due to missing system dependencies.
   *    For example, if the CUDA/cuDNN libraries are not installed, the CUDA provider will report an error when it is added to the session options.
   *
   * \param[out] out_ptr Set to a pointer to an array of null terminated strings of the available providers. The entries and the
   *    array itself must be freed using OrtApi::ReleaseAvailableProviders
   * \param[out] provider_length Set to the number of entries in the `out_ptr` array
   *
   * \snippet{doc} snippets.dox OrtStatus Return Value
   */
  ORT_API2_STATUS(GetAvailableProviders, _Outptr_ char*** out_ptr, _Out_ int* provider_length);

  /** \brief Release data from OrtApi::GetAvailableProviders. This API will never fail
   * so you can rely on it in a noexcept code.
   *
   * \param[in] ptr The `out_ptr` result from OrtApi::GetAvailableProviders.
   * \param[in] providers_length The `provider_length` result from OrtApi::GetAvailableProviders
   *
   * \snippet{doc} snippets.dox OrtStatus Return Value
   */
  ORT_API2_STATUS(ReleaseAvailableProviders, _In_ char** ptr,
                  _In_ int providers_length);

  /// @}
  /// \name OrtValue
  /// @{

  /** \brief Get the length of a single string in a string tensor
   *
   * \param[in] value A string tensor
   * \param[in] index Index of the string in the tensor
   * \param[out] out Set to number of bytes of the string element
   *
   * \snippet{doc} snippets.dox OrtStatus Return Value
   */
  ORT_API2_STATUS(GetStringTensorElementLength, _In_ const OrtValue* value, size_t index, _Out_ size_t* out);

  /** \brief Get a single string from a string tensor
   *
   * \param[in] value A string tensor
   * \param[in] s_len Number of bytes in the `s` buffer. Must match the value returned by OrtApi::GetStringTensorElementLength.
   * \param[in] index Index of the string in the tensor
   * \param[out] s The string element contents in UTF-8 encoding. The string is NOT null-terminated.
   *
   * \snippet{doc} snippets.dox OrtStatus Return Value
   */
  ORT_API2_STATUS(GetStringTensorElement, _In_ const OrtValue* value, size_t s_len, size_t index, _Out_writes_bytes_all_(s_len) void* s);

  /** \brief Set a single string in a string tensor
   *
   * \param[in] value A string tensor
   * \param[in] s A null terminated UTF-8 encoded string
   * \param[in] index Index of the string in the tensor to set
   *
   * \snippet{doc} snippets.dox OrtStatus Return Value
   */
  ORT_API2_STATUS(FillStringTensorElement, _Inout_ OrtValue* value, _In_ const char* s, size_t index);

  /// @}
  /// \name OrtSessionOptions
  /// @{

  /** \brief Set a session configuration entry as a pair of strings
   *
   * If a configuration with same key exists, this will overwrite the configuration with the given config_value.
   *
   * The config_key and the format of config_value are defined in onnxruntime_session_options_config_keys.h
   *
   * \param[in] options
   * \param[in] config_key A null terminated string representation of the config key
   * \param[in] config_value A null terminated string representation of the config value
   *
   * \snippet{doc} snippets.dox OrtStatus Return Value
   */
  ORT_API2_STATUS(AddSessionConfigEntry, _Inout_ OrtSessionOptions* options,
                  _In_z_ const char* config_key, _In_z_ const char* config_value);

  /// @}
  /// \name OrtAllocator
  /// @{

  /** \brief Create an allocator for an ::OrtSession following an ::OrtMemoryInfo
   *
   * \param[in] session
   * \param[in] mem_info valid ::OrtMemoryInfo instance
   * \param[out] out Newly created ::OrtAllocator. Must be freed with OrtApi::ReleaseAllocator
   *
   * \snippet{doc} snippets.dox OrtStatus Return Value
   */
  ORT_API2_STATUS(CreateAllocator, _In_ const OrtSession* session, _In_ const OrtMemoryInfo* mem_info,
                  _Outptr_ OrtAllocator** out);

  /** \brief Release an ::OrtAllocator obtained from OrtApi::CreateAllocator
   */
  ORT_CLASS_RELEASE(Allocator);

  /// @}
  /// \name OrtSession
  /// @{

  /** \brief Run a model using Io Bindings for the inputs & outputs
   *
   * \see OrtApi::Run
   *
   * \param[in] session
   * \param[in] run_options
   * \param[in] binding_ptr
   *
   * \snippet{doc} snippets.dox OrtStatus Return Value
   */
  ORT_API2_STATUS(RunWithBinding, _Inout_ OrtSession* session, _In_ const OrtRunOptions* run_options, _In_ const OrtIoBinding* binding_ptr);

  /** \brief Create an ::OrtIoBinding instance
   *
   * An IoBinding object allows one to bind pre-allocated ::OrtValue%s to input names.
   * Thus if you want to use a raw on device buffer as input or output you can avoid
   * extra copy during runtime.
   *
   * \param[in] session
   * \param[out] out Newly created ::OrtIoBinding. Must be freed with OrtApi::ReleaseIoBinding
   *
   * \snippet{doc} snippets.dox OrtStatus Return Value
   */
  ORT_API2_STATUS(CreateIoBinding, _Inout_ OrtSession* session, _Outptr_ OrtIoBinding** out);

  /// @}
  /// \name OrtIoBinding
  /// @{

  /** \brief Release an ::OrtIoBinding obtained from OrtApi::CreateIoBinding
   */
  ORT_CLASS_RELEASE(IoBinding);

  /** \brief Bind an ::OrtValue to an ::OrtIoBinding input
   *
   * When using OrtApi::RunWithBinding this value is used for the named input
   *
   * \param[in] binding_ptr
   * \param[in] name Name for the model input
   * \param[in] val_ptr ::OrtValue of Tensor type.
   *
   * \snippet{doc} snippets.dox OrtStatus Return Value
   */
  ORT_API2_STATUS(BindInput, _Inout_ OrtIoBinding* binding_ptr, _In_ const char* name, _In_ const OrtValue* val_ptr);

  /** \brief Bind an ::OrtValue to an ::OrtIoBinding output
   *
   * When using OrtApi::RunWithBinding this value is used for the named output
   *
   * \param[in] binding_ptr
   * \param[in] name Null terminated string of the model output name
   * \param[in] val_ptr ::OrtValue of Tensor type.
   *
   * \snippet{doc} snippets.dox OrtStatus Return Value
   */
  ORT_API2_STATUS(BindOutput, _Inout_ OrtIoBinding* binding_ptr, _In_ const char* name, _In_ const OrtValue* val_ptr);

  /** \brief Bind an ::OrtIoBinding output to a device
   *
   * Binds the ::OrtValue to a device which is specified by ::OrtMemoryInfo.
   * You can either create an instance of ::OrtMemoryInfo with a device id or obtain one from the allocator that you have created/are using
   * This is useful when one or more outputs have dynamic shapes and, it is hard to pre-allocate and bind a chunk of
   * memory within ::OrtValue ahead of time.
   *
   * \see OrtApi::RunWithBinding
   *
   * \param[in] binding_ptr
   * \param[in] name Null terminated string of the device name
   * \param[in] mem_info_ptr
   *
   * \snippet{doc} snippets.dox OrtStatus Return Value
   */
  ORT_API2_STATUS(BindOutputToDevice, _Inout_ OrtIoBinding* binding_ptr, _In_ const char* name, _In_ const OrtMemoryInfo* mem_info_ptr);

  /** \brief Get the names of an ::OrtIoBinding's outputs
   *
   * Returns the names of the outputs in the order they were bound. This is useful after running the model
   * with bound outputs because the returned names are in order in which output ::OrtValue are returned. This is useful if
   * the order of outputs and their names is not known.
   *
   * \param[in] binding_ptr
   * \param[in] allocator Allocator used to allocate continuous buffers for output strings and lengths.
   * \param[out] buffer Returns an array of non-null terminated UTF-8 strings. The number of strings stored is returned in the count parameter.
   *   This buffer is allocated using `allocator` and must be freed using it.
   * \param[out] lengths Returns an array of `count` lengths of the strings returned in `buffer`
   *   This buffer is allocated using `allocator` and must be freed using it.
   * \param[out] count Number of strings returned. If `binding_ptr` has no bound outputs, zero is returned,
   *              no memory allocation is performed and buffer and lengths are set to nullptr.
   *
   * \snippet{doc} snippets.dox OrtStatus Return Value
   */
  ORT_API2_STATUS(GetBoundOutputNames, _In_ const OrtIoBinding* binding_ptr, _In_ OrtAllocator* allocator,
                  _Out_ char** buffer, _Out_writes_all_(count) size_t** lengths, _Out_ size_t* count);

  /** \brief Get the output ::OrtValue objects from an ::OrtIoBinding
   *
   * Returns an array of pointers to individually allocated ::OrtValue%s that contain results of a model execution with OrtApi::RunWithBinding
   * The array contains the same number of ::OrtValue%s and they are in the same order as they were bound with OrtApi::BindOutput
   * or OrtApi::BindOutputToDevice.
   *
   * The returned ::OrtValue%s must be released using OrtApi::ReleaseValue after they are no longer needed.
   * The array is allocated using the specified instance of the allocator and must be freed using the same allocator after
   * all the ::OrtValue%s contained therein are individually released.
   *
   * \param[in] binding_ptr
   * \param[in] allocator Allocator used to allocate output array
   * \param[out] output Set to the allocated array of allocated ::OrtValue outputs. Set to nullptr if there are 0 outputs.
   * \param[out] output_count Set to number of ::OrtValue%s returned
   *
   * \snippet{doc} snippets.dox OrtStatus Return Value
   */
  ORT_API2_STATUS(GetBoundOutputValues, _In_ const OrtIoBinding* binding_ptr, _In_ OrtAllocator* allocator,
                  _Out_writes_all_(output_count) OrtValue*** output, _Out_ size_t* output_count);

  /** \brief Clears any previously set Inputs for an ::OrtIoBinding
   */
  void(ORT_API_CALL* ClearBoundInputs)(_Inout_ OrtIoBinding* binding_ptr) NO_EXCEPTION ORT_ALL_ARGS_NONNULL;

  /** \brief Clears any previously set Outputs for an ::OrtIoBinding
   */
  void(ORT_API_CALL* ClearBoundOutputs)(_Inout_ OrtIoBinding* binding_ptr) NO_EXCEPTION ORT_ALL_ARGS_NONNULL;

  /// @}
  /// \name OrtValue
  /// @{

  /** \brief Direct memory access to a specified tensor element
   *
   * For example, given a tensor with shape of [3,224,224], a pointer to the element at location [2,150,128] can be retrieved
   *
   * This function only works for numeric type tensors (No strings, etc).
   * This is a no-copy method whose returned pointer is valid until the passed in ::OrtValue is free'd.
   *
   * \param[in] value
   * \param[in] location_values Pointer to an array of index values that specify an element's location relative to its shape
   * \param[in] location_values_count Number of elements in location_values. Must match the number of elements in the tensor's shape.
   * \param[out] out Set to a pointer to the element specified
   *
   * \snippet{doc} snippets.dox OrtStatus Return Value
   */
  ORT_API2_STATUS(TensorAt, _Inout_ OrtValue* value, const int64_t* location_values, size_t location_values_count, _Outptr_ void** out);

  /// @}
  /// \name OrtEnv
  /// @{

  /** \brief Create an allocator and register it with the ::OrtEnv
   *
   * Enables sharing the allocator between multiple sessions that use the same env instance.
   * Lifetime of the created allocator will be valid for the duration of the environment.
   * Returns an error if an allocator with the same ::OrtMemoryInfo is already registered.
   *
   * See https://onnxruntime.ai/docs/get-started/with-c.html for details.
   *
   * \param[in] env ::OrtEnv instance
   * \param[in] mem_info
   * \param[in] arena_cfg Pass nullptr for defaults
   *
   * \snippet{doc} snippets.dox OrtStatus Return Value
   */
  ORT_API2_STATUS(CreateAndRegisterAllocator, _Inout_ OrtEnv* env, _In_ const OrtMemoryInfo* mem_info,
                  _In_ const OrtArenaCfg* arena_cfg);

  /** \brief Set language projection
   *
   * Set the language projection for collecting telemetry data when Env is created.
   *
   * The default is ORT_PROJECTION_C, which means it will classify the language not in the list to C also.
   *
   * \param[in] ort_env
   * \param[in] projection
   *
   * \snippet{doc} snippets.dox OrtStatus Return Value
   */
  ORT_API2_STATUS(SetLanguageProjection, _In_ const OrtEnv* ort_env, _In_ OrtLanguageProjection projection);

  /// @}
  /// \name OrtSession
  /// @{

  /** \brief Return the time that profiling was started
   *
   * \note The timer precision varies per platform. On Windows and MacOS, the precision will be ~100ns
   *
   * \param[in] session
   * \param[out] out nanoseconds of profiling's start time
   *
   * \snippet{doc} snippets.dox OrtStatus Return Value
   */
  ORT_API2_STATUS(SessionGetProfilingStartTimeNs, _In_ const OrtSession* session, _Outptr_ uint64_t* out);

  /// @}
  /// \name OrtThreadingOptions
  /// @{

  /** \brief Set global intra-op thread count
   *
   * This configures the global thread pool options to be used in the call to OrtApi::CreateEnvWithGlobalThreadPools
   *
   * \param[in] tp_options
   * \param[in] intra_op_num_threads Number of threads, special values:<br>
   *    0 = Use default thread count<br>
   *    1 = The invoking thread will be used; no threads will be created in the thread pool.
   *
   * \snippet{doc} snippets.dox OrtStatus Return Value
   */
  ORT_API2_STATUS(SetGlobalIntraOpNumThreads, _Inout_ OrtThreadingOptions* tp_options, int intra_op_num_threads);

  /** \brief Set global inter-op thread count
   *
   * This configures the global thread pool options to be used in the call to OrtApi::CreateEnvWithGlobalThreadPools
   *
   * \param[in] tp_options
   * \param[in] inter_op_num_threads Number of threads, special values:<br>
   *    0 = Use default thread count<br>
   *    1 = The invoking thread will be used; no threads will be created in the thread pool.
   *
   * \snippet{doc} snippets.dox OrtStatus Return Value
   */
  ORT_API2_STATUS(SetGlobalInterOpNumThreads, _Inout_ OrtThreadingOptions* tp_options, int inter_op_num_threads);

  /** \brief Set global spin control options
   *
   * This will configure the global thread pool options to be used in the call to OrtApi::CreateEnvWithGlobalThreadPools.
   * Allow spinning of thread pools when their queues are empty. This will set the value for both
   * inter_op and intra_op threadpools.
   *
   * \param[in] tp_options
   * \param[in] allow_spinning Valid values are 0 or 1.<br>
   *   0 = It won't spin (recommended if CPU usage is high)<br>
   *   1 = Threadpool will spin to wait for queue to become non-empty
   *
   * \snippet{doc} snippets.dox OrtStatus Return Value
   */
  ORT_API2_STATUS(SetGlobalSpinControl, _Inout_ OrtThreadingOptions* tp_options, int allow_spinning);

  /// @}
  /// \name OrtSessionOptions
  /// @{

  /** \brief Add a pre-allocated initializer to a session
   *
   * If a model contains an initializer with a name that is same as the name passed to this call,
   * ORT will use this initializer instance instead of deserializing one from the model file. This
   * is useful when you want to share the same initializer across sessions.
   *
   * \param[in] options
   * \param[in] name Null terminated string of the initializer name
   * \param[in] val ::OrtValue containing the initializer. Its lifetime and the underlying initializer buffer must be
   *   managed by the user (created using the OrtApi::CreateTensorWithDataAsOrtValue) and it must outlive the session object
   *   to which it is added.
   *
   * \snippet{doc} snippets.dox OrtStatus Return Value
   */
  ORT_API2_STATUS(AddInitializer, _Inout_ OrtSessionOptions* options, _In_z_ const char* name,
                  _In_ const OrtValue* val);

  /// @}
  /// \name OrtEnv
  /// @{

  /**
   * Create a custom environment with global threadpools and logger that will be shared across sessions.
   * Use this in conjunction with OrtApi::DisablePerSessionThreads or else the session will use
   * its own thread pools.
   *
   * \param[in] logging_function A pointer to a logging function.
   * \param[in] logger_param A pointer to arbitrary data passed as the ::OrtLoggingFunction `param` parameter to
   *                         `logging_function`.
   * \param[in] log_severity_level The log severity level.
   * \param[in] logid The log identifier.
   * \param[in] tp_options
   * \param[out] out Newly created OrtEnv. Must be freed with OrtApi::ReleaseEnv
   *
   * \snippet{doc} snippets.dox OrtStatus Return Value
   */
  ORT_API2_STATUS(CreateEnvWithCustomLoggerAndGlobalThreadPools, OrtLoggingFunction logging_function, _In_opt_ void* logger_param, OrtLoggingLevel log_severity_level,
                  _In_ const char* logid, _In_ const struct OrtThreadingOptions* tp_options, _Outptr_ OrtEnv** out);

  /// @}
  /// \name OrtSessionOptions
  /// @{

  /** \brief Append CUDA provider to session options
   *
   * If CUDA is not available (due to a non CUDA enabled build, or if CUDA is not installed on the system), this function will return failure.
   *
   * \param[in] options
   * \param[in] cuda_options
   *
   * \snippet{doc} snippets.dox OrtStatus Return Value
   */
  ORT_API2_STATUS(SessionOptionsAppendExecutionProvider_CUDA,
                  _In_ OrtSessionOptions* options, _In_ const OrtCUDAProviderOptions* cuda_options);

  /** \brief Append ROCM execution provider to the session options
   *
   * If ROCM is not available (due to a non ROCM enabled build, or if ROCM is not installed on the system), this function will return failure.
   *
   * \param[in] options
   * \param[in] rocm_options
   *
   * \snippet{doc} snippets.dox OrtStatus Return Value
   */
  ORT_API2_STATUS(SessionOptionsAppendExecutionProvider_ROCM,
                  _In_ OrtSessionOptions* options, _In_ const OrtROCMProviderOptions* rocm_options);

  /** \brief Append OpenVINO execution provider to the session options
   *
   * If OpenVINO is not available (due to a non OpenVINO enabled build, or if OpenVINO is not installed on the system), this function will fail.
   *
   * \param[in] options
   * \param[in] provider_options
   *
   * \snippet{doc} snippets.dox OrtStatus Return Value
   */
  ORT_API2_STATUS(SessionOptionsAppendExecutionProvider_OpenVINO,
                  _In_ OrtSessionOptions* options, _In_ const OrtOpenVINOProviderOptions* provider_options);

  /// @}
  /// \name OrtThreadingOptions
  /// @{

  /** \brief Set threading flush-to-zero and denormal-as-zero
   *
   * Sets global thread pool options to be used in the call to OrtApi::CreateEnvWithGlobalThreadPools.
   * Flush-to-zero and denormal-as-zero are applied to threads in both intra and inter global thread pool.
   * \note This option is not needed if the models used have no denormals. Having no denormals is recommended as this option may hurt model accuracy.
   *
   * \param[in] tp_options
   *
   * \snippet{doc} snippets.dox OrtStatus Return Value
   */
  ORT_API2_STATUS(SetGlobalDenormalAsZero, _Inout_ OrtThreadingOptions* tp_options);

  /// @}
  /// \name OrtArenaCfg
  /// @{

  /** \deprecated Use OrtApi::CreateArenaCfgV2
   *
   * This will create the configuration of an arena that can eventually be used to define an arena based allocator's behavior
   *
   * \param[in] max_mem Use 0 to allow ORT to choose the default
   * \param[in] arena_extend_strategy Use -1 to allow ORT to choose the default, 0 = kNextPowerOfTwo, 1 = kSameAsRequested
   * \param[in] initial_chunk_size_bytes Use -1 to allow ORT to choose the default
   * \param[in] max_dead_bytes_per_chunk Use -1 to allow ORT to choose the default
   * \param[in] out A pointer to an OrtArenaCfg instance
   *
   * \snippet{doc} snippets.dox OrtStatus Return Value
   */
  ORT_API2_STATUS(CreateArenaCfg, _In_ size_t max_mem, int arena_extend_strategy, int initial_chunk_size_bytes,
                  int max_dead_bytes_per_chunk, _Outptr_ OrtArenaCfg** out);

  ORT_CLASS_RELEASE(ArenaCfg);

  /// @}
  /// \name OrtModelMetadata
  /// @{

  /**
   * Use this to obtain the description of the graph present in the model
   * (doc_string field of the GraphProto message within the ModelProto message).
   * If it doesn't exist, an empty string will be returned.
   *
   * \param[in] model_metadata An instance of ::OrtModelMetadata
   * \param[in] allocator Allocator used to allocate the string that will be returned back
   * \param[out] value Set to a null terminated string allocated using `allocator`.  The caller is responsible for freeing it using `allocator`
   *
   * \snippet{doc} snippets.dox OrtStatus Return Value
   */
  ORT_API2_STATUS(ModelMetadataGetGraphDescription, _In_ const OrtModelMetadata* model_metadata,
                  _Inout_ OrtAllocator* allocator, _Outptr_ char** value);

  /// @}
  /// \name OrtSessionOptions
  /// @{

  /** \brief Append TensorRT provider to session options
   *
   * If TensorRT is not available (due to a non TensorRT enabled build, or if TensorRT is not installed on the system), this function will return failure.
   *
   * \param[in] options
   * \param[in] tensorrt_options
   *
   * \snippet{doc} snippets.dox OrtStatus Return Value
   */
  ORT_API2_STATUS(SessionOptionsAppendExecutionProvider_TensorRT,
                  _In_ OrtSessionOptions* options, _In_ const OrtTensorRTProviderOptions* tensorrt_options);

  /// @}
  /// \name Misc
  /// @{

  /** \brief Set current GPU device ID
   *
   * Set the current device id of the GPU execution provider (CUDA/tensorrt/rocm). The device id should be less
   * than the total number of devices available. This is only useful when multiple-GPUs are installed and it is
   * required to restrict execution to a single GPU.
   *
   * \param[in] device_id
   *
   * \snippet{doc} snippets.dox OrtStatus Return Value
   */
  ORT_API2_STATUS(SetCurrentGpuDeviceId, _In_ int device_id);

  /** \brief Get current GPU device ID
   *
   * Get the current device id of the GPU execution provider (CUDA/tensorrt/rocm).
   *
   * \see OrtApi::SetCurrentGpuDeviceId
   *
   * \param[out] device_id
   *
   * \snippet{doc} snippets.dox OrtStatus Return Value
   */
  ORT_API2_STATUS(GetCurrentGpuDeviceId, _In_ int* device_id);

  /// @}
  /// \name OrtKernelInfo
  /// Custom operator APIs.
  /// @{

  /** \brief Fetch an array of int64_t values stored as an attribute in the graph node
   *
   *
   * If `out` is nullptr, the value of `size` is set to the true size of the attribute
   * array's size, and a success status is returned.
   *
   * If the `size` parameter is greater than or equal to the actual attribute array's size,
   * the value of `size` is set to the true size of the attribute array's size,
   * the provided memory is filled with the attribute's contents,
   * and a success status is returned.
   *
   * If the `size` parameter is less than the actual attribute array's size and `out`
   * is not nullptr, the value of `size` is set to the true size of the attribute array's size
   * and a failure status is returned.)
   *
   * \param[in] info instance
   * \param[in] name name of the attribute to be parsed
   * \param[out] out pointer to memory where the attribute's contents are to be stored
   * \param[in, out] size actual size of attribute array
   *
   * \snippet{doc} snippets.dox OrtStatus Return Value
   */
  ORT_API2_STATUS(KernelInfoGetAttributeArray_float, _In_ const OrtKernelInfo* info, _In_ const char* name,
                  _Out_ float* out, _Inout_ size_t* size);

  /** \brief Fetch an array of int64_t values stored as an attribute in the graph node
   *
   * If `out` is nullptr, the value of `size` is set to the true size of the attribute
   * array's size, and a success status is returned.
   *
   * If the `size` parameter is greater than or equal to the actual attribute array's size,
   * the value of `size` is set to the true size of the attribute array's size,
   * the provided memory is filled with the attribute's contents,
   * and a success status is returned.
   *
   * If the `size` parameter is less than the actual attribute array's size and `out`
   * is not nullptr, the value of `size` is set to the true size of the attribute array's size
   * and a failure status is returned.)
   *
   * \param[in] info instance
   * \param[in] name name of the attribute to be parsed
   * \param[out] out pointer to memory where the attribute's contents are to be stored
   * \param[in, out] size actual size of attribute array
   *
   * \snippet{doc} snippets.dox OrtStatus Return Value
   */
  ORT_API2_STATUS(KernelInfoGetAttributeArray_int64, _In_ const OrtKernelInfo* info, _In_ const char* name,
                  _Out_ int64_t* out, _Inout_ size_t* size);

  /// @}
  /// \name OrtArenaCfg
  /// @{

  /** \brief Create an ::OrtArenaCfg
   *
   * Create the configuration of an arena that can eventually be used to define an arena based allocator's behavior.
   *
   * Supported keys are (See https://onnxruntime.ai/docs/get-started/with-c.html for details on what the
   * following parameters mean and how to choose these values.):
   * "max_mem": Maximum memory that can be allocated by the arena based allocator.
   *  Use 0 for ORT to pick the best value. Default is 0.
   * "arena_extend_strategy": 0 = kNextPowerOfTwo, 1 = kSameAsRequested.
   *  Use -1 to allow ORT to choose the default.
   * "initial_chunk_size_bytes": (Possible) Size of the first allocation in the arena.
   *  Only relevant if arena strategy is `kNextPowerOfTwo`. Use -1 to allow ORT to choose the default.
   *  Ultimately, the first allocation size is determined by the allocation memory request.
   * "max_dead_bytes_per_chunk": Threshold of unused memory in an allocated chunk of arena memory after
   *  crossing which the current chunk is chunked into 2.
   * "initial_growth_chunk_size_bytes": (Possible) Size of the second allocation in the arena.
   *  Only relevant if arena strategy is `kNextPowerOfTwo`. Use -1 to allow ORT to choose the default.
   * "max_power_of_two_extend_bytes": The maximum enxtend size if arena strategy is `kNextPowerOfTwo`.
   *  It is not an allocation limit, it is only a limit for extention when requested byte is less than the limit.
   *  When requested bytes is more than the limit, allocator will still return as requested.
   *  Use -1 to allow ORT to choose the default 1GB for max_power_of_two_extend_bytes.
   *  Ultimately, the allocation size is determined by the allocation memory request.
   *  Further allocation sizes are governed by the arena extend strategy.
   *
   * \param[in] arena_config_keys Keys to configure the arena
   * \param[in] arena_config_values Values to configure the arena
   * \param[in] num_keys Number of keys in `arena_config_keys` and `arena_config_values`
   * \param[out] out Newly created ::OrtArenaCfg. Must be freed with OrtApi::ReleaseArenaCfg
   *
   * \snippet{doc} snippets.dox OrtStatus Return Value
   */
  ORT_API2_STATUS(CreateArenaCfgV2, _In_reads_(num_keys) const char* const* arena_config_keys,
                  _In_reads_(num_keys) const size_t* arena_config_values, _In_ size_t num_keys,
                  _Outptr_ OrtArenaCfg** out);

  /// @}
  /// \name OrtRunOptions
  /// @{

  /** \brief Set a single run configuration entry as a pair of strings
   *
   * If a configuration with same key exists, this will overwrite the configuration with the given config_value
   *
   * The config_key and the format of config_value are defined in onnxruntime_run_options_config_keys.h
   *
   * \param[in] options
   * \param[in] config_key A null terminated string representation of the config key
   * \param[in] config_value  A null terminated string representation of the config value
   *
   * \snippet{doc} snippets.dox OrtStatus Return Value
   */
  ORT_API2_STATUS(AddRunConfigEntry, _Inout_ OrtRunOptions* options,
                  _In_z_ const char* config_key, _In_z_ const char* config_value);

  /// @}
  /// \name OrtPrepackedWeightsContainer
  /// @{

  /** \brief Create an ::OrtPrepackedWeightsContainer
   *
   * This container will hold pre-packed buffers of shared initializers for sharing between sessions
   * (i.e.) if there are shared initializers that can be shared between sessions, the pre-packed buffers
   * of these (if any) may possibly be shared to provide memory footprint savings. Pass this container
   * to sessions that you would like to share pre-packed buffers of shared initializers at session
   * creation time.
   *
   *  \param[out] out Newly created ::OrtPrepackedWeightsContainer. Must be freed with OrtApi::ReleasePrepackedWeightsContainer
   *
   * \snippet{doc} snippets.dox OrtStatus Return Value
   */
  ORT_API2_STATUS(CreatePrepackedWeightsContainer, _Outptr_ OrtPrepackedWeightsContainer** out);

  /** \brief Release OrtPrepackedWeightsContainer instance
   *
   * \note instance must not be released until the sessions using it are released
   */
  ORT_CLASS_RELEASE(PrepackedWeightsContainer);

  /// @}
  /// \name OrtSession
  /// @{

  /** \brief Create session with prepacked weights container
   *
   * Same functionality offered by OrtApi::CreateSession except that a container that contains
   * pre-packed weights' buffers is written into/read from by the created session.
   * This is useful when used in conjunction with OrtApi::AddInitializer which injects
   * shared initializer info into sessions. Wherever possible, the pre-packed versions of these
   * shared initializers are cached in this container so that multiple sessions can just re-use
   * these instead of duplicating these in memory.
   *
   * \param[in] env OrtEnv instance instance
   * \param[in] model_path Null terminated string of the path (wchar on Windows, char otherwise)
   * \param[in] options
   * \param[in] prepacked_weights_container
   * \param[out] out Newly created ::OrtSession. Must be freed with OrtApi::ReleaseSession
   *
   * \snippet{doc} snippets.dox OrtStatus Return Value
   */
  ORT_API2_STATUS(CreateSessionWithPrepackedWeightsContainer, _In_ const OrtEnv* env, _In_ const ORTCHAR_T* model_path,
                  _In_ const OrtSessionOptions* options, _Inout_ OrtPrepackedWeightsContainer* prepacked_weights_container,
                  _Outptr_ OrtSession** out);

  /** \brief Create session from memory with prepacked weights container
   *
   * Same functionality offered by OrtApi::CreateSessionFromArray except that a container that contains
   * pre-packed weights' buffers is written into/read from by the created session.
   * This is useful when used in conjunction with OrtApi::AddInitializer which injects
   * shared initializer info into sessions. Wherever possible, the pre-packed versions of these
   * shared initializers are cached in this container so that multiple sessions can just re-use
   * these instead of duplicating these in memory.
   *
   * \param[in] env
   * \param[in] model_data Array of bytes holding the model
   * \param[in] model_data_length Number of bytes in `model_data_model`
   * \param[in] options
   * \param[in] prepacked_weights_container
   * \param[out] out Newly created ::OrtSession. Must be freed with OrtApi::ReleaseSession
   *
   * \snippet{doc} snippets.dox OrtStatus Return Value
   */
  ORT_API2_STATUS(CreateSessionFromArrayWithPrepackedWeightsContainer, _In_ const OrtEnv* env,
                  _In_ const void* model_data, size_t model_data_length,
                  _In_ const OrtSessionOptions* options, _Inout_ OrtPrepackedWeightsContainer* prepacked_weights_container,
                  _Outptr_ OrtSession** out);

  /// @}
  /// \name OrtSessionOptions
  /// @{

  /** \brief Append TensorRT execution provider to the session options
   *
   * If TensorRT is not available (due to a non TensorRT enabled build), this function will return failure.
   *
   * This is slightly different from OrtApi::SessionOptionsAppendExecutionProvider_TensorRT, it takes an
   * ::OrtTensorRTProviderOptions which is publicly defined. This takes an opaque ::OrtTensorRTProviderOptionsV2
   * which must be created with OrtApi::CreateTensorRTProviderOptions.
   *
   * For OrtApi::SessionOptionsAppendExecutionProvider_TensorRT, the user needs to instantiate ::OrtTensorRTProviderOptions
   * as well as allocate/release buffers for some members of ::OrtTensorRTProviderOptions.
   * Here, OrtApi::CreateTensorRTProviderOptions and Ortapi::ReleaseTensorRTProviderOptions will do the memory management for you.
   *
   * \param[in] options
   * \param[in] tensorrt_options
   *
   * \snippet{doc} snippets.dox OrtStatus Return Value
   */
  ORT_API2_STATUS(SessionOptionsAppendExecutionProvider_TensorRT_V2,
                  _In_ OrtSessionOptions* options, _In_ const OrtTensorRTProviderOptionsV2* tensorrt_options);

  /// @}
  /// \name OrtTensorRTProviderOptionsV2
  /// @{

  /** \brief Create an OrtTensorRTProviderOptionsV2
   *
   * \param[out] out Newly created ::OrtTensorRTProviderOptionsV2. Must be released with OrtApi::ReleaseTensorRTProviderOptions
   *
   * \snippet{doc} snippets.dox OrtStatus Return Value
   */
  ORT_API2_STATUS(CreateTensorRTProviderOptions, _Outptr_ OrtTensorRTProviderOptionsV2** out);

  /** \brief Set options in a TensorRT Execution Provider.
   *
   * Please refer to https://onnxruntime.ai/docs/execution-providers/TensorRT-ExecutionProvider.html#cc
   * to know the available keys and values. Key should be in null terminated string format of the member of ::OrtTensorRTProviderOptionsV2
   * and value should be its related range.
   *
   * For example, key="trt_max_workspace_size" and value="2147483648"
   *
   * \param[in] tensorrt_options
   * \param[in] provider_options_keys Array of UTF-8 null-terminated string for provider options keys
   * \param[in] provider_options_values Array of UTF-8 null-terminated string for provider options values
   * \param[in] num_keys Number of elements in the `provider_option_keys` and `provider_options_values` arrays
   *
   * \snippet{doc} snippets.dox OrtStatus Return Value
   */
  ORT_API2_STATUS(UpdateTensorRTProviderOptions, _Inout_ OrtTensorRTProviderOptionsV2* tensorrt_options,
                  _In_reads_(num_keys) const char* const* provider_options_keys,
                  _In_reads_(num_keys) const char* const* provider_options_values,
                  _In_ size_t num_keys);

  /** \brief Get serialized TensorRT provider options string.
   *
   * For example, "trt_max_workspace_size=2147483648;trt_max_partition_iterations=10;trt_int8_enable=1;......"
   *
   * \param tensorrt_options - OrtTensorRTProviderOptionsV2 instance
   * \param allocator - a ptr to an instance of OrtAllocator obtained with OrtApi::CreateAllocator or OrtApi::GetAllocatorWithDefaultOptions
   *                      the specified allocator will be used to allocate continuous buffers for output strings and lengths.
   * \param ptr - is a UTF-8 null terminated string allocated using 'allocator'. The caller is responsible for using the same allocator to free it.
   *
   * \snippet{doc} snippets.dox OrtStatus Return Value
   */
  ORT_API2_STATUS(GetTensorRTProviderOptionsAsString, _In_ const OrtTensorRTProviderOptionsV2* tensorrt_options, _Inout_ OrtAllocator* allocator, _Outptr_ char** ptr);

  /** \brief Release an ::OrtTensorRTProviderOptionsV2
   *
   * \note This is an exception in the naming convention of other Release* functions, as the name of the method does not have the V2 suffix, but the type does
   */
  void(ORT_API_CALL* ReleaseTensorRTProviderOptions)(_Frees_ptr_opt_ OrtTensorRTProviderOptionsV2* input);

  /// @}
  /// \name OrtSessionOptions
  /// @{

  /** \brief Enable custom operators
   *
   * See onnxruntime-extensions: https://github.com/microsoft/onnxruntime-extensions.git
   *
   * \snippet{doc} snippets.dox OrtStatus Return Value
   */
  ORT_API2_STATUS(EnableOrtCustomOps, _Inout_ OrtSessionOptions* options);

  /// @}
  /// \name OrtAllocator
  /// @{

  /** \brief Register a custom allocator
   *
   * Enables sharing between multiple sessions that use the same env instance.
   * Returns an error if an allocator with the same ::OrtMemoryInfo is already registered.
   *
   * The behavior of this is exactly the same as OrtApi::CreateAndRegisterAllocator except
   * instead of ORT creating an allocator based on provided info, in this case
   * ORT uses the user-provided custom allocator.
   * See https://onnxruntime.ai/docs/get-started/with-c.html for details.
   *
   * \param[in] env
   * \param[in] allocator User provided allocator
   *
   * \snippet{doc} snippets.dox OrtStatus Return Value
   */
  ORT_API2_STATUS(RegisterAllocator, _Inout_ OrtEnv* env, _In_ OrtAllocator* allocator);

  /** \brief Unregister a custom allocator
   *
   * It is an error if you provide an ::OrtMemoryInfo not corresponding to any
   * registered allocators for sharing.
   *
   * \param[in] env
   * \param[in] mem_info
   *
   * \snippet{doc} snippets.dox OrtStatus Return Value
   */
  ORT_API2_STATUS(UnregisterAllocator, _Inout_ OrtEnv* env,
                  _In_ const OrtMemoryInfo* mem_info);

  /// @}
  /// \name OrtValue
  /// @{

  /** \brief Sets *out to 1 iff an ::OrtValue is a SparseTensor, and 0 otherwise
   *
   * \param[in] value existing ::OrtValue
   * \param[out] out unless an error occurs, contains 1 iff the value contains an instance
   *  of sparse tensor or 0 otherwise.
   *
   * \snippet{doc} snippets.dox OrtStatus Return Value
   */
  ORT_API2_STATUS(IsSparseTensor, _In_ const OrtValue* value, _Out_ int* out);

  /** \brief Create an ::OrtValue with a sparse tensor that is empty.
   *
   * Use FillSparseTensor<Format>() functions to populate sparse tensor with non-zero values and
   * format specific indices data.
   * Use ReleaseValue to destroy the sparse tensor, this will also release the buffer inside the output value
   * if any was allocated.
   * \param[in,out] allocator allocator to use when performing an allocation. Allocation will be performed
   *   by FillSparseTensor<Format>() APIs. The lifespan of the allocator instance must eclipse the lifespan
   *   this sparse tensor instance as the same allocator will be used to free memory.
   * \param[in] dense_shape shape of the original dense tensor
   * \param[in] dense_shape_len number of shape dimensions being passed
   * \param[in] type must be one of TENSOR_ELEMENT_DATA_TYPE_xxxx
   * \param[out] out Should be freed by calling ReleaseValue
   *
   * \snippet{doc} snippets.dox OrtStatus Return Value
   */
  ORT_API2_STATUS(CreateSparseTensorAsOrtValue, _Inout_ OrtAllocator* allocator, _In_ const int64_t* dense_shape,
                  size_t dense_shape_len, ONNXTensorElementDataType type, _Outptr_ OrtValue** out);

  /**
   * This fills populates an empty tensor that was created using OrtApi::CreateSparseTensorAsOrtValue.
   * This will allocate required memory and copy the supplied NNZ values and COO indices into that memory allocation.
   * Memory allocation is performed using the allocator that was specified with OrtApi::CreateSparseTensorAsOrtValue.
   *
   * \param[in,out] ort_value ::OrtValue to populate with data
   * \param[in] data_mem_info serves to identify the location of the data to be copied. If the allocator specified
   *  at the creation time has memory info that is not the same as mem_info argument to this function a X-device copy will be performed.
   *  String data is assumed to be on CPU and will only be copied into a CPU allocated buffer.
   * \param[in] values_shape pointer to values shape array
   * \param[in] values_shape_len length of the values_shape
   * \param[in] values pointer to an array of values. For strings, pass const char**.
   * \param[in] indices_data pointer to a location of COO indices
   * \param[in] indices_num number of COO indices
   *
   * \snippet{doc} snippets.dox OrtStatus Return Value
   */
  ORT_API2_STATUS(FillSparseTensorCoo, _Inout_ OrtValue* ort_value, _In_ const OrtMemoryInfo* data_mem_info,
                  _In_ const int64_t* values_shape, size_t values_shape_len, _In_ const void* values,
                  _In_ const int64_t* indices_data, size_t indices_num);

  /**
   * This fills populates an empty tensor that was created using OrtApi::CreateSparseTensorAsOrtValue.
   * This will allocate required memory and copy the supplied NNZ values and CSR indices into that memory allocation.
   * Memory allocation is performed using the allocator that was specified with OrtApi::CreateSparseTensorAsOrtValue.
   *
   * \param[in,out] ort_value ::OrtValue to populate with data
   * \param[in] data_mem_info serves to identify the location of the data to be copied. If the allocator specified
   *  at the creation time has memory info that is not the same as mem_info argument to this function a X-device copy will be performed.
   *  String data is assumed to be on CPU and will only be copied into a CPU allocated buffer.
   * \param[in] values_shape pointer to values shape array
   * \param[in] values_shape_len length of the values_shape
   * \param[in] values - pointer to an array of values. For strings, pass const char**.
   * \param[in] inner_indices_data pointer to a location of CSR inner indices
   * \param[in] inner_indices_num number of CSR inner indices
   * \param[in] outer_indices_data pointer to a location of CSR outer indices
   * \param[in] outer_indices_num number of CSR outer indices
   *
   * \snippet{doc} snippets.dox OrtStatus Return Value
   */
  ORT_API2_STATUS(FillSparseTensorCsr, _Inout_ OrtValue* ort_value, _In_ const OrtMemoryInfo* data_mem_info,
                  _In_ const int64_t* values_shape, size_t values_shape_len, _In_ const void* values,
                  _In_ const int64_t* inner_indices_data, size_t inner_indices_num,
                  _In_ const int64_t* outer_indices_data, size_t outer_indices_num);

  /**
   * This fills populates an empty tensor that was created using OrtApi::CreateSparseTensorAsOrtValue.
   * This will allocate required memory and copy the supplied NNZ values and BlockSparse indices into that memory allocation.
   * Memory allocation is performed using the allocator that was specified with OrtApi::CreateSparseTensorAsOrtValue.
   *
   * \param[in,out] ort_value ::OrtValue to populate with data
   * \param[in] data_mem_info serves to identify the location of the data to be copied. If the allocator specified
   *  at the creation time has memory info that is not the same as mem_info argument to this function a X-device copy will be performed.
   *  String data is assumed to be on CPU and will only be copied into a CPU allocated buffer.
   * \param[in] values_shape
   * \param[in] values_shape_len
   * \param[in] values structure with values information
   * \param[in] indices_shape_data pointer to a location of indices shape
   * \param[in] indices_shape_len length of the block sparse indices shape
   * \param[in] indices_data pointer to a location of indices data. Shape will determine the length of the indices data.
   *
   * \snippet{doc} snippets.dox OrtStatus Return Value
   */
  ORT_API2_STATUS(FillSparseTensorBlockSparse, _Inout_ OrtValue* ort_value, _In_ const OrtMemoryInfo* data_mem_info,
                  _In_ const int64_t* values_shape, size_t values_shape_len, _In_ const void* values,
                  _In_ const int64_t* indices_shape_data, size_t indices_shape_len,
                  _In_ const int32_t* indices_data);

  /**
   * Create an ::OrtValue with a sparse tensor. This is the first step.
   * Next, use Use<Format>Indices() functions to supply sparse tensor with
   * format specific indices data and set its sparse format to a specific enum value.
   * This will not perform memory allocations. It will
   * use supplied user buffer which should outlive the created sparse tensor.
   * Use OrtApi::ReleaseValue to destroy the sparse tensor. It would not release the supplied values buffer.
   * This function can not be used to map strings from the user allocated memory. Strings must always be copied
   * and have UTF-8 encoding. Therefore, use OrtApi::CreateSparseTensorAsOrtValue above and then fill it with data
   * using appropriate Make*() function.
   *
   * \param[in] info memory info where sparse values reside.
   * \param[in,out] p_data pointer to a user allocated buffer with values. To create a full sparse tensor with no non-zero
   *   values, pass nullptr
   * \param[in] dense_shape shape of the original dense tensor
   * \param[in] dense_shape_len number of shape dimensions being passed
   * \param[in] values_shape shape of the values data. To create a fully sparse tensor with no non-zero values,
   *   pass {0} shape.
   * \param[in] values_shape_len number of values shape dimensions
   * \param[in] type must be one of TENSOR_ELEMENT_DATA_TYPE_xxxx
   * \param[out] out Should be freed by calling ReleaseValue
   *
   * \snippet{doc} snippets.dox OrtStatus Return Value
   */
  ORT_API2_STATUS(CreateSparseTensorWithValuesAsOrtValue, _In_ const OrtMemoryInfo* info, _Inout_ void* p_data,
                  _In_ const int64_t* dense_shape, size_t dense_shape_len,
                  _In_ const int64_t* values_shape, size_t values_shape_len,
                  ONNXTensorElementDataType type, _Outptr_ OrtValue** out);

  /**
   * This assigns Coo format indices to the SparseTensor that was created by
   * OrtApi::CreateSparseTensorWithValuesAsOrtValue above. It also sets OrtSparseFormat to
   * ORT_SPARSE_COO. This will not allocate any additional memory for data. The life span of
   * indices_data buffer should eclipse the life span of this ::OrtValue.
   *
   * \param[in,out] ort_value ::OrtValue instance constructed with OrtApi::CreateSparseTensorWithValuesAsOrtValue
   * \param[in,out] indices_data pointer to a user pre-allocated buffer or nullptr for fully sparse tensors.
   * \param[in] indices_num  number of COO indices. Should either be 0 for fully sparse tensors, be equal
   *  to the number of nnz values specified to OrtApi::CreateSparseTensorWithValuesAsOrtValue for 1-D {nnz} indices or
   *  be twice as number of nnz values for a  2-D indices {nnz, 2}
   *
   * \snippet{doc} snippets.dox OrtStatus Return Value
   */
  ORT_API2_STATUS(UseCooIndices, _Inout_ OrtValue* ort_value, _Inout_ int64_t* indices_data, size_t indices_num);

  /**
   * The assigns CSR format indices to the SparseTensor that was created by
   * OrtApi::CreateSparseTensorWithValuesAsOrtValue above. It also sets OrtSparseFormat to
   * ORT_SPARSE_CSRC. This will not allocate any additional memory for data. The life spans of
   * inner_data and outer_data buffers should eclipse the life span of this ::OrtValue.
   *
   * \param[in,out] ort_value ::OrtValue instance constructed with OrtApi::CreateSparseTensorWithValuesAsOrtValue
   * \param[in,out] inner_data pointer to a user pre-allocated buffer or nullptr for fully sparse tensors.
   * \param[in] inner_num  number of inner CSR indices. Should either be 0 for fully sparse tensors or be equal
   * to the number of nnz values specified to OrtApi::CreateSparseTensorWithValuesAsOrtValue.
   * \param[in,out] outer_data pointer to user pre-allocated buffer or nullptr for fully sparse tensors.
   * \param[in] outer_num number of CSR outer indices. Should either be 0 for fully sparse tensors or
   * equal to rows + 1 of the dense shape.
   *
   * \snippet{doc} snippets.dox OrtStatus Return Value
   */
  ORT_API2_STATUS(UseCsrIndices, _Inout_ OrtValue* ort_value, _Inout_ int64_t* inner_data, size_t inner_num,
                  _Inout_ int64_t* outer_data, size_t outer_num);

  /**
   * The assigns BlockSparse format indices to the SparseTensor that was created by
   * OrtApi::CreateSparseTensorWithValuesAsOrtValue above. It also sets OrtSparseFormat to
   * ORT_SPARSE_BLOCK_SPARSE. This will not allocate any additional memory for data. The life span of
   * indices_data buffer must eclipse the lifespan of this ::OrtValue.
   *
   * \param[in,out] ort_value OrtValue instance constructed with OrtApi::CreateSparseTensorWithValuesAsOrtValue
   * \param[in] indices_shape pointer to indices shape. Use {0} for fully sparse tensors
   * \param[in] indices_shape_len length of the indices shape
   * \param[in,out] indices_data pointer to user pre-allocated buffer or nullptr for fully sparse tensors.
   *
   * \snippet{doc} snippets.dox OrtStatus Return Value
   */
  ORT_API2_STATUS(UseBlockSparseIndices, _Inout_ OrtValue* ort_value, const int64_t* indices_shape, size_t indices_shape_len, _Inout_ int32_t* indices_data);

  /** \brief Returns sparse tensor format enum iff a given ort value contains an instance of sparse tensor.
   *
   * \param[in] ort_value ::OrtValue that contains an instance of sparse tensor
   * \param[out] out pointer to out parameter
   *
   * \snippet{doc} snippets.dox OrtStatus Return Value
   */
  ORT_API2_STATUS(GetSparseTensorFormat, _In_ const OrtValue* ort_value, _Out_ enum OrtSparseFormat* out);

  /** \brief Returns data type and shape of sparse tensor values (nnz) iff ::OrtValue contains a SparseTensor.
   *
   * \param[in] ort_value An ::OrtValue that contains a fully constructed sparse tensor
   * \param[out] out Must be freed by OrtApi::ReleaseTensorTypeAndShapeInfo
   *
   * \snippet{doc} snippets.dox OrtStatus Return Value
   */
  ORT_API2_STATUS(GetSparseTensorValuesTypeAndShape, _In_ const OrtValue* ort_value, _Outptr_ OrtTensorTypeAndShapeInfo** out);

  /** \brief Returns numeric data for sparse tensor values (nnz). For string values use GetStringTensor*().
   *
   * \param[in] ort_value an instance of ::OrtValue containing sparse tensor
   * \param[out] out returns a pointer to values data.  Do not attempt to free this ptr.
   *
   * \snippet{doc} snippets.dox OrtStatus Return Value
   */
  ORT_API2_STATUS(GetSparseTensorValues, _In_ const OrtValue* ort_value, _Outptr_ const void** out);

  /** \brief Returns data type, shape for the type of indices specified by indices_format.
   *
   * \param[in] ort_value ::OrtValue containing sparse tensor.
   * \param[in] indices_format One of the indices formats. It is an error to request a format that the sparse
   * tensor does not contain.
   * \param[out] out an instance of ::OrtTensorTypeAndShapeInfo. Must be freed by OrtApi::ReleaseTensorTypeAndShapeInfo
   *
   * \snippet{doc} snippets.dox OrtStatus Return Value
   */
  ORT_API2_STATUS(GetSparseTensorIndicesTypeShape, _In_ const OrtValue* ort_value, enum OrtSparseIndicesFormat indices_format, _Outptr_ OrtTensorTypeAndShapeInfo** out);

  /** \brief Returns indices data for the type of the indices specified by indices_format
   *
   * \param[in] ort_value ::OrtValue containing sparse tensor.
   * \param[in] indices_format One of the indices formats. It is an error to request a format that the sparse tensor does not contain.
   * \param[out] num_indices Pointer to where the number of indices entries is returned
   * \param[out] indices Returned pointer to the indices data. Do not free the returned pointer as it refers to internal data owned by the ::OrtValue
   *
   * \snippet{doc} snippets.dox OrtStatus Return Value
   */
  ORT_API2_STATUS(GetSparseTensorIndices, _In_ const OrtValue* ort_value, enum OrtSparseIndicesFormat indices_format, _Out_ size_t* num_indices, _Outptr_ const void** indices);
  /// @}
  /// \name OrtSessionOptions
  /// @{

  /**
   * \brief Sets out to 1 iff an optional type OrtValue has an element, 0 otherwise (OrtValue is None)
   * Use this API to find if the optional type OrtValue is None or not.
   * If the optional type OrtValue is not None, use the OrtValue just like any other OrtValue.
   * For example, if you get an OrtValue that corresponds to Optional(tensor) and
   * if HasValue() returns true, use it as tensor and so on.

   * \param[in] value Input OrtValue.
   * \param[out] out indicating if the input OrtValue contains data (1) or if it is a None (0)
   *
   * \snippet{doc} snippets.dox OrtStatus Return Value
   */
  ORT_API2_STATUS(HasValue, _In_ const OrtValue* value, _Out_ int* out);

  /// @}
  /// \name OrtKernelContext
  /// Custom operator APIs.
  /// @{

  /** \brief Used for custom operators, gets the GPU compute stream to use to launch the custom a GPU kernel
   *   \see ::OrtCustomOp
   * \param[in]  context OrtKernelContext instance
   * \param[out] out Returns pointer to a GPU compute stream that can be used to launch the custom GPU kernel.
   *             If retrieving the GPU compute stream is not relevant (GPU not enabled in the build, kernel partitioned to
   *             some other EP), then a nullptr is returned as the output param.
   *             Do not free or mutate the returned pointer as it refers to internal data owned by the underlying session.
   *             Only use it for custom kernel launching.
   *
   * \snippet{doc} snippets.dox OrtStatus Return Value
   */
  ORT_API2_STATUS(KernelContext_GetGPUComputeStream, _In_ const OrtKernelContext* context, _Outptr_ void** out);

  /// @}
  /// \name GetTensorMemoryInfo
  /// @{
  /** \brief Returns a pointer to the ::OrtMemoryInfo of a Tensor
   * \param[in] value ::OrtValue containing tensor.
   * \param[out] mem_info ::OrtMemoryInfo of the tensor. Do NOT free the returned pointer. It is valid for the lifetime of the ::OrtValue
   *
   * \snippet{doc} snippets.dox OrtStatus Return Value
   */
  ORT_API2_STATUS(GetTensorMemoryInfo, _In_ const OrtValue* value, _Out_ const OrtMemoryInfo** mem_info);

  /// @}
  /// \name GetExecutionProviderApi
  /// @{
  /** \brief Get a pointer to the requested version of the Execution Provider specific
   * API extensions to the OrtApi
   * \param[in] provider_name The name of the execution provider name. Currently only the following
   * values are supported: "DML".
   * \param[in] version Must be ::ORT_API_VERSION.
   * \param[out] provider_api A void pointer containing a reference to the execution provider versioned api structure.
   * For example, the provider_api pointer can be cast to the OrtDmlApi* when the provider_name is "DML".
   *
   * \snippet{doc} snippets.dox OrtStatus Return Value
   */
  ORT_API2_STATUS(GetExecutionProviderApi, _In_ const char* provider_name, _In_ uint32_t version, _Outptr_ const void** provider_api);

  /// @}

  /// \name SessionOptions
  /// @{
  /** \brief Set custom thread creation function
   *
   * \param[in] options Session options
   * \param[in] ort_custom_create_thread_fn Custom thread creation function
   *
   * \snippet{doc} snippets.dox OrtStatus Return Value
   */
  ORT_API2_STATUS(SessionOptionsSetCustomCreateThreadFn, _Inout_ OrtSessionOptions* options, _In_ OrtCustomCreateThreadFn ort_custom_create_thread_fn);

  /** \brief Set creation options for custom thread
   *
   * \param[in] options Session options
   * \param[in] ort_custom_thread_creation_options Custom thread creation options (can be nullptr)
   *
   * \snippet{doc} snippets.dox OrtStatus Return Value
   */
  ORT_API2_STATUS(SessionOptionsSetCustomThreadCreationOptions, _Inout_ OrtSessionOptions* options, _In_ void* ort_custom_thread_creation_options);

  /** \brief Set custom thread join function
   *
   * \param[in] options Session options
   * \param[in] ort_custom_join_thread_fn Custom join thread function, must not be nullptr when ort_custom_create_thread_fn is set
   *
   * \snippet{doc} snippets.dox OrtStatus Return Value
   */
  ORT_API2_STATUS(SessionOptionsSetCustomJoinThreadFn, _Inout_ OrtSessionOptions* options, _In_ OrtCustomJoinThreadFn ort_custom_join_thread_fn);
  /// @}

  /// \name OrtThreadingOptions
  /// @{
  /** \brief Set custom thread creation function for global thread pools
   *
   * \param[inout] tp_options
   * \param[in] ort_custom_create_thread_fn Custom thread creation function
   *
   * \snippet{doc} snippets.dox OrtStatus Return Value
   */
  ORT_API2_STATUS(SetGlobalCustomCreateThreadFn, _Inout_ OrtThreadingOptions* tp_options, _In_ OrtCustomCreateThreadFn ort_custom_create_thread_fn);

  /** \brief Set custom thread creation options for global thread pools
   *
   * \param[inout] tp_options
   * \param[in] ort_custom_thread_creation_options Custom thread creation options (can be nullptr)
   *
   * \snippet{doc} snippets.dox OrtStatus Return Value
   */
  ORT_API2_STATUS(SetGlobalCustomThreadCreationOptions, _Inout_ OrtThreadingOptions* tp_options, _In_ void* ort_custom_thread_creation_options);

  /** \brief Set custom thread join function for global thread pools
   *
   * \param[inout] tp_options
   * \param[in] ort_custom_join_thread_fn Custom thread join function, must not be nullptr when global ort_custom_create_thread_fn is set
   *
   * \snippet{doc} snippets.dox OrtStatus Return Value
   */
  ORT_API2_STATUS(SetGlobalCustomJoinThreadFn, _Inout_ OrtThreadingOptions* tp_options, _In_ OrtCustomJoinThreadFn ort_custom_join_thread_fn);
  /// @}

  /** \brief Synchronize bound inputs. The call may be necessary for some providers, such as cuda,
   *   in case the system that allocated bound memory operated on a different stream. However, the
   *   operation is provider specific and could be a no-op.
   *
   * \param[inout] binding_ptr
   *
   * \snippet{doc} snippets.dox OrtStatus Return Value
   */
  ORT_API2_STATUS(SynchronizeBoundInputs, _Inout_ OrtIoBinding* binding_ptr);

  /** \brief Synchronize bound outputs. The call may be necessary for some providers, such as cuda,
   *   in case the system that allocated bound memory operated on a different stream. However, the
   *   operation is provider specific and could be a no-op.
   *
   * \param[inout] binding_ptr
   *
   * \snippet{doc} snippets.dox OrtStatus Return Value
   */
  ORT_API2_STATUS(SynchronizeBoundOutputs, _Inout_ OrtIoBinding* binding_ptr);

  /// \name OrtSessionOptions
  /// @{

  /** \brief Append CUDA execution provider to the session options
   *
   * If CUDA is not available (due to a non CUDA enabled build), this function will return failure.
   *
   * This is slightly different from OrtApi::SessionOptionsAppendExecutionProvider_CUDA, it takes an
   * ::OrtCUDAProviderOptions which is publicly defined. This takes an opaque ::OrtCUDAProviderOptionsV2
   * which must be created with OrtApi::CreateCUDAProviderOptions.
   *
   * For OrtApi::SessionOptionsAppendExecutionProvider_CUDA, the user needs to instantiate ::OrtCUDAProviderOptions
   * as well as allocate/release buffers for some members of ::OrtCUDAProviderOptions.
   * Here, OrtApi::CreateCUDAProviderOptions and Ortapi::ReleaseCUDAProviderOptions will do the memory management for you.
   *
   * \param[in] options
   * \param[in] cuda_options
   *
   * \snippet{doc} snippets.dox OrtStatus Return Value
   *
   * \since Version 1.11.
   */
  ORT_API2_STATUS(SessionOptionsAppendExecutionProvider_CUDA_V2,
                  _In_ OrtSessionOptions* options, _In_ const OrtCUDAProviderOptionsV2* cuda_options);

  /// @}
  /// \name OrtCUDAProviderOptionsV2
  /// @{

  /** \brief Create an OrtCUDAProviderOptionsV2
   *
   * \param[out] out Newly created ::OrtCUDAProviderOptionsV2. Must be released with OrtApi::ReleaseCudaProviderOptions
   *
   * \snippet{doc} snippets.dox OrtStatus Return Value
   *
   * \since Version 1.11.
   */
  ORT_API2_STATUS(CreateCUDAProviderOptions, _Outptr_ OrtCUDAProviderOptionsV2** out);

  /** \brief Set options in a CUDA Execution Provider.
   *
   * Please refer to https://onnxruntime.ai/docs/execution-providers/CUDA-ExecutionProvider.html#configuration-options
   * to know the available keys and values. Key should be in null terminated string format of the member of ::OrtCUDAProviderOptionsV2
   * and value should be its related range.
   *
   * For example, key="device_id" and value="0"
   *
   * \param[in] cuda_options
   * \param[in] provider_options_keys Array of UTF-8 null-terminated string for provider options keys
   * \param[in] provider_options_values Array of UTF-8 null-terminated string for provider options values
   * \param[in] num_keys Number of elements in the `provider_option_keys` and `provider_options_values` arrays
   *
   * \snippet{doc} snippets.dox OrtStatus Return Value
   *
   * \since Version 1.11.
   */
  ORT_API2_STATUS(UpdateCUDAProviderOptions, _Inout_ OrtCUDAProviderOptionsV2* cuda_options,
                  _In_reads_(num_keys) const char* const* provider_options_keys,
                  _In_reads_(num_keys) const char* const* provider_options_values,
                  _In_ size_t num_keys);

  /**
   * Get serialized CUDA provider options string.
   *
   * For example, "device_id=0;arena_extend_strategy=0;......"
   *
   * \param cuda_options - OrtCUDAProviderOptionsV2 instance
   * \param allocator - a ptr to an instance of OrtAllocator obtained with CreateAllocator() or GetAllocatorWithDefaultOptions()
   *                      the specified allocator will be used to allocate continuous buffers for output strings and lengths.
   * \param ptr - is a UTF-8 null terminated string allocated using 'allocator'. The caller is responsible for using the same allocator to free it.
   *
   * \snippet{doc} snippets.dox OrtStatus Return Value
   *
   * \since Version 1.11.
   */
  ORT_API2_STATUS(GetCUDAProviderOptionsAsString, _In_ const OrtCUDAProviderOptionsV2* cuda_options, _Inout_ OrtAllocator* allocator, _Outptr_ char** ptr);

  /** \brief Release an ::OrtCUDAProviderOptionsV2
   *
   * \note This is an exception in the naming convention of other Release* functions, as the name of the method does not have the V2 suffix, but the type does
   *
   * \since Version 1.11.
   */
  void(ORT_API_CALL* ReleaseCUDAProviderOptions)(_Frees_ptr_opt_ OrtCUDAProviderOptionsV2* input);

  /// @}

  /** \brief Append MIGraphX provider to session options
   *
   * If MIGraphX is not available (due to a non MIGraphX enabled build, or if MIGraphX is not installed on the system), this function will return failure.
   *
   * \param[in] options
   * \param[in] migraphx_options
   *
   * \snippet{doc} snippets.dox OrtStatus Return Value
   *
   * \since Version 1.11.
   */
  ORT_API2_STATUS(SessionOptionsAppendExecutionProvider_MIGraphX,
                  _In_ OrtSessionOptions* options, _In_ const OrtMIGraphXProviderOptions* migraphx_options);

  /** \brief Replace initialized Tensors with external data with the data provided in initializers.
   *
   * The function will find the initialized TensorProtos with external data in the graph with the provided names and
   * replace them with the provided tensors. The API verifies that the TensorProto being replaced
   * has an external data reference and has the same name, dimensions and data type as its replacement. The replacement
   * will occur before any of the optimizations take place. The data will be copied into the graph
   * since TensorProto can't refer to the user provided buffers.
   *
   * Once the model has been loaded, the OrtValue(s) added to SessionOptions instance will be removed
   * from the internal SessionOptions copy to save memory, the user provided buffers can then be deallocated
   * and the SessionOptions instance that refers to them can be destroyed.
   *
   * \param[in] options
   * \param[in] initializer_names Array of null terminated UTF-8 encoded strings of the initializers names.
   * \param[in] initializers Array of ::OrtValue type
   * \param[in] initializers_num Number of elements in the initializer_names and initializers
   *
   * \snippet{doc} snippets.dox OrtStatus Return Value
   *
   * \since Version 1.12.
   */
  ORT_API2_STATUS(AddExternalInitializers, _In_ OrtSessionOptions* options,
                  _In_reads_(input_len) const char* const* initializer_names,
                  _In_reads_(input_len) const OrtValue* const* initializers, size_t initializers_num);

  /** \brief: Create attribute of onnxruntime operator
   *
   * \param[in] name Name of the attribute
   * \param[in] data Data content of the attribute
   * \param[in] len Number of bytes stored in data
   * \param[in] type Data type
   * \param[out] op_attr Attribute that has been created, which must be released by OrtApi::ReleaseOpAttr
   *
   * \since Version 1.12.
   */
  ORT_API2_STATUS(CreateOpAttr,
                  _In_ const char* name,
                  _In_ const void* data,
                  _In_ int len,
                  _In_ OrtOpAttrType type,
                  _Outptr_ OrtOpAttr** op_attr);

  /* \brief: Release op attribute
   *
   * \param[in] opAttr Attribute created by OrtApi::CreateOpAttr
   *
   * \since Version 1.12.
   */
  ORT_CLASS_RELEASE(OpAttr);

  /** \brief: Create onnxruntime native operator
   *
   * \param[in] info Kernel info
   * \param[in] op_name Operator name
   * \param[in] domain Operator domain
   * \param[in] version Operator opset version
   * \param[in] type_constraint_names Name of the type contraints, such as "T" or "T1"
   * \param[in] type_constraint_values Type of each contraints
   * \param[in] type_constraint_count Number of contraints
   * \param[in] attr_values Attributes used to initialize the operator
   * \param[in] attr_count Number of the attributes
   * \param[in] input_count Number of inputs
   * \param[in] output_count Number of outputs
   * \param[out] ort_op Operator that has been created
   *
   * \since Version 1.12.
   */
  ORT_API2_STATUS(CreateOp,
                  _In_ const OrtKernelInfo* info,
                  _In_z_ const char* op_name,
                  _In_z_ const char* domain,
                  int version,
                  _In_reads_(type_constraint_count) const char** type_constraint_names,
                  _In_reads_(type_constraint_count) const ONNXTensorElementDataType* type_constraint_values,
                  int type_constraint_count,
                  _In_reads_(attr_count) const OrtOpAttr* const* attr_values,
                  int attr_count,
                  int input_count,
                  int output_count,
                  _Outptr_ OrtOp** ort_op);

  /** \brief: Invoke the operator created by OrtApi::CreateOp
   * The inputs must follow the order as specified in onnx specification
   *
   * \param[in] context Kernel context
   * \param[in] ort_op Operator that has been created
   * \param[in] input_values Array of inputs
   * \param[in] input_count Number of inputs
   * \param[in] output_values Array of outputs
   * \param[in] output_count Number of outputs
   *
   * \since Version 1.12.
   */
  ORT_API2_STATUS(InvokeOp,
                  _In_ const OrtKernelContext* context,
                  _In_ const OrtOp* ort_op,
                  _In_ const OrtValue* const* input_values,
                  _In_ int input_count,
                  _Inout_ OrtValue* const* output_values,
                  _In_ int output_count);

  /* \brief: Release an onnxruntime operator
   *
   * \param[in] Op Operator created by OrtApi::CreateOp
   *
   * \since Version 1.12.
   */
  ORT_CLASS_RELEASE(Op);

  /** \brief: Append execution provider to the session options.
   * \param[in] options
   * \param[in] provider_name - provider to add.
   * \param[in] provider_options_keys - keys to configure the provider options
   * \param[in] provider_options_values - values to configure the provider options
   * \param[in] num_keys - number of keys passed in
   *
   * Currently supported providers:
   *   QNN
   *   SNPE
   *   XNNPACK
   *
   * Note: If an execution provider has a dedicated SessionOptionsAppendExecutionProvider_<provider name> function
   *       that should be used to add it.
   *
   * QNN supported keys:
   *   "backend_path": file path to QNN backend library.
   *   "qnn_context_cache_enable": 1 to enable QNN graph creation from cached QNN context file. If it's enabled: QNN EP will
   *    load from cached QNN context binary if it exist. It will generate a context binary file if it's not exist
   *   "qnn_context_cache_path": explicitly provide the QNN context cache file. Default to model_file.onnx.bin if not provided.
   *   "profiling_level": QNN profiling level, options: "off", "basic", "detailed". Default to off.
   *   "rpc_control_latency": QNN RPC control latency.
   *   "htp_performance_mode": QNN performance mode, options: "burst", "balanced", "default", "high_performance",
   *   "high_power_saver", "low_balanced", "low_power_saver", "power_saver", "sustained_high_performance". Default to "default".
   *
   * SNPE supported keys:
   *   "runtime": SNPE runtime engine, options: "CPU", "CPU_FLOAT32", "GPU", "GPU_FLOAT32_16_HYBRID", "GPU_FLOAT16",
   *   "DSP", "DSP_FIXED8_TF", "AIP_FIXED_TF", "AIP_FIXED8_TF".
   *   Mapping to SNPE Runtime_t definition: CPU, CPU_FLOAT32 => zdl::DlSystem::Runtime_t::CPU;
   *   GPU, GPU_FLOAT32_16_HYBRID => zdl::DlSystem::Runtime_t::GPU;
   *   GPU_FLOAT16 => zdl::DlSystem::Runtime_t::GPU_FLOAT16;
   *   DSP, DSP_FIXED8_TF => zdl::DlSystem::Runtime_t::DSP.
   *   AIP_FIXED_TF, AIP_FIXED8_TF => zdl::DlSystem::Runtime_t::AIP_FIXED_TF.
   *   "priority": execution priority, options: "low", "normal".
   *   "buffer_type": ITensor or user buffers, options: "ITENSOR", user buffer with different types - "TF8", "TF16", "UINT8", "FLOAT".
   *   "ITENSOR" -- default, ITensor which is float only.
   *   "TF8" -- quantized model required, "FLOAT" -- for both quantized or non-quantized model
   *   "enable_init_cache": enable SNPE init caching feature, set to 1 to enabled it. Disabled by default.
   *   If SNPE is not available (due to a non Snpe enabled build or its dependencies not being installed), this function will fail.
   *
   * XNNPACK supported keys:
   *   "intra_op_num_threads": number of thread-pool size to use for XNNPACK execution provider.
   *      default value is 0, which means to use the session thread-pool size.
   *
   * \since Version 1.12.
   */
  ORT_API2_STATUS(SessionOptionsAppendExecutionProvider, _In_ OrtSessionOptions* options,
                  _In_ const char* provider_name,
                  _In_reads_(num_keys) const char* const* provider_options_keys,
                  _In_reads_(num_keys) const char* const* provider_options_values,
                  _In_ size_t num_keys);

  /* \brief: Get a copy of kernel info
   *
   * \param[in] info Kernel info
   * \param[out] info_copy Copy of kernel info
   *
   * \since Version 1.12.
   */
  ORT_API2_STATUS(CopyKernelInfo,
                  _In_ const OrtKernelInfo* info,
                  _Outptr_ OrtKernelInfo** info_copy);

  /* \brief: Release kernel info
   *
   * \param[in] KernelInfo A copy of kernel info returned by CopyKernelInfo
   *
   * \since Version 1.12.
   */
  ORT_CLASS_RELEASE(KernelInfo);

  /// \name Ort Training
  /// @{
  /** \brief Gets the Training C Api struct
   *
   * Call this function to access the ::OrtTrainingApi structure that holds pointers to functions that enable
   * training with onnxruntime.
   * \note A NULL pointer will be returned and no error message will be printed if the training api
   * is not supported with this build. A NULL pointer will be returned and an error message will be
   * printed if the provided version is unsupported, for example when using a runtime older than the
   * version created with this header file.
   *
   * \param[in] version Must be ::ORT_API_VERSION
   * \return The ::OrtTrainingApi struct for the version requested.
   *
   * \since Version 1.13
   */
  const OrtTrainingApi*(ORT_API_CALL* GetTrainingApi)(uint32_t version)NO_EXCEPTION;

  /// @}

  /** \brief Append CANN provider to session options
   *
   * If CANN is not available (due to a non CANN enabled build, or if CANN is not installed on the system), this function will return failure.
   *
   * \param[in] options
   * \param[in] cann_options
   *
   * \snippet{doc} snippets.dox OrtStatus Return Value
   *
   * \since Version 1.13.
   */
  ORT_API2_STATUS(SessionOptionsAppendExecutionProvider_CANN,
                  _In_ OrtSessionOptions* options, _In_ const OrtCANNProviderOptions* cann_options);

  /** \brief Create an OrtCANNProviderOptions
   *
   * \param[out] out created ::OrtCANNProviderOptions. Must be released with OrtApi::ReleaseCANNProviderOptions
   *
   * \snippet{doc} snippets.dox OrtStatus Return Value
   *
   * \since Version 1.13.
   */
  ORT_API2_STATUS(CreateCANNProviderOptions, _Outptr_ OrtCANNProviderOptions** out);

  /** \brief Set options in a CANN Execution Provider.
   *
   * \param[in] cann_options
   * \param[in] provider_options_keys Array of UTF-8 null-terminated string for provider options keys
   * \param[in] provider_options_values Array of UTF-8 null-terminated string for provider options values
   * \param[in] num_keys Number of elements in the `provider_option_keys` and `provider_options_values` arrays
   *
   * \snippet{doc} snippets.dox OrtStatus Return Value
   *
   * \since Version 1.13.
   */
  ORT_API2_STATUS(UpdateCANNProviderOptions, _Inout_ OrtCANNProviderOptions* cann_options,
                  _In_reads_(num_keys) const char* const* provider_options_keys,
                  _In_reads_(num_keys) const char* const* provider_options_values,
                  _In_ size_t num_keys);

  /** \brief Get serialized CANN provider options string.
   *
   * \param[in] cann_options OrtCANNProviderOptions instance
   * \param[in] allocator a ptr to an instance of OrtAllocator obtained with CreateAllocator()
   *                      or GetAllocatorWithDefaultOptions(), the specified allocator will be used to allocate
   *                      continuous buffers for output strings and lengths.
   * \param[out] ptr is a UTF-8 null terminated string allocated using 'allocator'.
   *                 The caller is responsible for using the same allocator to free it.
   *
   * \snippet{doc} snippets.dox OrtStatus Return Value
   *
   * \since Version 1.13.
   */
  ORT_API2_STATUS(GetCANNProviderOptionsAsString, _In_ const OrtCANNProviderOptions* cann_options,
                  _Inout_ OrtAllocator* allocator, _Outptr_ char** ptr);

  /** \brief Release an OrtCANNProviderOptions
   *
   * \param[in] the pointer of OrtCANNProviderOptions which will been deleted
   *
   * \since Version 1.13.
   */
  void(ORT_API_CALL* ReleaseCANNProviderOptions)(_Frees_ptr_opt_ OrtCANNProviderOptions* input);

  /*  \brief Get OrtDevice type from MemoryInfo
   *
   *  \since Version 1.14
   */
  void(ORT_API_CALL* MemoryInfoGetDeviceType)(_In_ const OrtMemoryInfo* ptr, _Out_ OrtMemoryInfoDeviceType* out);

  /* \brief Update the OrtEnv instance with custom log severity level
   *
   * \param[in] ort_env The OrtEnv instance being used
   * \param[in] log_severity_level The log severity level.
   *
   * \since Version 1.14.
   */
  ORT_API2_STATUS(UpdateEnvWithCustomLogLevel, _In_ OrtEnv* ort_env, OrtLoggingLevel log_severity_level);

  /*  \brief Set affinities for intra op threads
   *
   * Affinity string follows format:
   * logical_processor_id,logical_processor_id;logical_processor_id,logical_processor_id
   * Semicolon isolates configurations among threads, while comma split processors where ith thread expected to attach to.
   * e.g. 1,2,3;4,5
   * specifies affinities for two threads, with the 1st thread attach to the 1st, 2nd, and 3rd processor, and 2nd thread to the 4th and 5th.
   * To ease the configuration, an "interval" is also allowed:
   * e.g. 1-8;8-16;17-24
   * orders that the 1st thread runs on first eight processors, 2nd thread runs on next eight processors, and so forth.
   * Note:
   * 1. Once set, the number of thread affinities must equal to intra_op_num_threads - 1,
   *    ort does not set affinity on the main thread which is started and managed by the calling app;
   * 2. For windows, ort will infer the group id from a logical processor id, for example, assuming there are two groups with each has 64 logical processors,
   *    an id of 64 will be inferred as the last processor of the 1st group, while 65 will be interpreted as the 1st processor of the second group.
   *    Hence 64-65 is an invalid configuration, because a windows thread cannot be attached to processors across group boundary.
   *
   *  \since Version 1.14
   */
  ORT_API2_STATUS(SetGlobalIntraOpThreadAffinity, _Inout_ OrtThreadingOptions* tp_options, const char* affinity_string);

  /** \brief Register custom ops from a shared library.
   *
   * Loads a shared library (.dll on windows, .so on linux, etc) named 'library_name' and looks for this entry point:
   *		OrtStatus* RegisterCustomOps(OrtSessionOptions * options, const OrtApiBase* api);
   * It then passes in the provided session options to this function along with the api base.
   *
   * The handle to the loaded library is automatically released by ORT when the last OrtSession that references the
   * library handle is released. If no OrtSession is created, then the library handle is released when the provided
   * OrtSessionOptions is released.
   *
   * \param[in] options The session options.
   * \param[in] library_name The name of the shared library to load and register. Refer to OS-specific dynamic library
   *                         loading utilities (e.g., LoadLibraryEx on Windows or dlopen on Linux/MacOS) for information
   *                         on the format of library names and search paths.
   *
   * \snippet{doc} snippets.dox OrtStatus Return Value
   * \since Version 1.14
   */
  ORT_API2_STATUS(RegisterCustomOpsLibrary_V2, _Inout_ OrtSessionOptions* options, _In_ const ORTCHAR_T* library_name);

  /** \brief Register custom ops by calling a RegisterCustomOpsFn function.
   *
   * Searches for registration_func_name and if found calls it.
   *
   * The library containing the function must either be linked against or previously loaded by the executable.
   *
   * If you want ONNX Runtime to load the library and manage its lifetime, use RegisterCustomOpsLibrary_V2.
   *
   * RegisterCustomOpsUsingFunction can be used in scenarios where it may not be possible for ONNX Runtime to load
   * the library from a path. e.g. mobile platforms where the library must be linked into the app.
   *
   * The registration function must have the signature of RegisterCustomOpsFn:
   *    OrtStatus* (*fn)(OrtSessionOptions* options, const OrtApiBase* api);
   *
   * See https://onnxruntime.ai/docs/reference/operators/add-custom-op.html for details on how the registration
   * function should be implemented.
   *
   * \param[in] options OrtSessionOptions that is passed through as the first argument in the call to the
   *                    registration function.
   * \param[in] registration_func_name Name of registration function to use.
   *
   * \snippet{doc} snippets.dox OrtStatus Return Value
   * \since Version 1.14
   */
  ORT_API2_STATUS(RegisterCustomOpsUsingFunction, _Inout_ OrtSessionOptions* options,
                  _In_ const char* registration_func_name);

  /// \name OrtKernelInfo
  /// Custom operator APIs.
  /// @{

  /** \brief Get the number of inputs from ::OrtKernelInfo.
   *
   * Used in the CreateKernel callback of an OrtCustomOp to query the number of inputs
   * during kernel/session creation.
   *
   * \param[in] info Instance of ::OrtKernelInfo.
   * \param[out] out Pointer to variable assigned with the result on success.
   *
   * \snippet{doc} snippets.dox OrtStatus Return Value
   * \since Version 1.14
   */
  ORT_API2_STATUS(KernelInfo_GetInputCount, _In_ const OrtKernelInfo* info, _Out_ size_t* out);

  /** \brief Get the number of outputs from ::OrtKernelInfo.
   *
   * Used in the CreateKernel callback of an OrtCustomOp to query the number of outputs
   * during kernel/session creation.
   *
   * \param[in] info Instance of ::OrtKernelInfo.
   * \param[out] out Pointer to variable assigned with the result on success.
   *
   * \snippet{doc} snippets.dox OrtStatus Return Value
   * \since Version 1.14
   */
  ORT_API2_STATUS(KernelInfo_GetOutputCount, _In_ const OrtKernelInfo* info, _Out_ size_t* out);

  /** \brief Get the name of a ::OrtKernelInfo's input.
   *
   * Used in the CreateKernel callback of an OrtCustomOp to query an input's name
   * during kernel/session creation.
   *
   * If `out` is nullptr, the value of `size` is set to the size of the name
   * string (including null-terminator), and a success status is returned.
   *
   * If the `size` parameter is greater than or equal to the name string's size,
   * the value of `size` is set to the true size of the string (including null-terminator),
   * the provided memory is filled with the string's contents, and a success status is returned.
   *
   * If the `size` parameter is less than the actual string's size and `out`
   * is not nullptr, the value of `size` is set to the true size of the string
   * and a failure status is returned.
   *
   * \param[in] info An instance of ::OrtKernelInfo.
   * \param[in] index The index of the input name to get. Returns a failure status if out-of-bounds.
   * \param[out] out Memory location into which to write the UTF-8 null-terminated string representing the input's name.
   * \param[in,out] size Pointer to the size of the `out` buffer. See above comments for details.
   *
   * \snippet{doc} snippets.dox OrtStatus Return Value
   * \since Version 1.14
   */
  ORT_API2_STATUS(KernelInfo_GetInputName, _In_ const OrtKernelInfo* info, size_t index, _Out_ char* out,
                  _Inout_ size_t* size);

  /** \brief Get the name of a ::OrtKernelInfo's output.
   *
   * Used in the CreateKernel callback of an OrtCustomOp to query an output's name
   * during kernel/session creation.
   *
   * If `out` is nullptr, the value of `size` is set to the size of the name
   * string (including null-terminator), and a success status is returned.
   *
   * If the `size` parameter is greater than or equal to the name string's size,
   * the value of `size` is set to the true size of the string (including null-terminator),
   * the provided memory is filled with the string's contents, and a success status is returned.
   *
   * If the `size` parameter is less than the actual string's size and `out`
   * is not nullptr, the value of `size` is set to the true size of the string
   * and a failure status is returned.
   *
   * \param[in] info An instance of ::OrtKernelInfo.
   * \param[in] index The index of the output name to get. Returns a failure status if out-of-bounds.
   * \param[out] out Memory location into which to write the UTF-8 null-terminated string representing the output's
   *                 name.
   * \param[in,out] size Pointer to the size of the `out` buffer. See above comments for details.
   *
   * \snippet{doc} snippets.dox OrtStatus Return Value
   * \since Version 1.14
   */
  ORT_API2_STATUS(KernelInfo_GetOutputName, _In_ const OrtKernelInfo* info, size_t index, _Out_ char* out,
                  _Inout_ size_t* size);

  /** \brief Get the type information for a ::OrtKernelInfo's input.
   *
   * Used in the CreateKernel callback of an OrtCustomOp to query the shape and type information
   * of an input during kernel/session creation.
   *
   * \param[in] info An instance of ::OrtKernelInfo.
   * \param[in] index Which input to get the type information for
   * \param[out] type_info Pointer set to the resulting ::OrtTypeInfo. Must be freed with OrtApi::ReleaseTypeInfo.
   *
   * \snippet{doc} snippets.dox OrtStatus Return Value
   * \since Version 1.14
   */
  ORT_API2_STATUS(KernelInfo_GetInputTypeInfo, _In_ const OrtKernelInfo* info, size_t index,
                  _Outptr_ OrtTypeInfo** type_info);

  /** \brief Get the type information for a ::OrtKernelInfo's output.
   *
   * Used in the CreateKernel callback of an OrtCustomOp to query the shape and type information
   * of an output during kernel/session creation.
   *
   * \param[in] info An instance of ::OrtKernelInfo.
   * \param[in] index Which input to get the type information for
   * \param[out] type_info Pointer set to the resulting ::OrtTypeInfo. Must be freed with OrtApi::ReleaseTypeInfo.
   *
   * \snippet{doc} snippets.dox OrtStatus Return Value
   * \since Version 1.14
   */
  ORT_API2_STATUS(KernelInfo_GetOutputTypeInfo, _In_ const OrtKernelInfo* info, size_t index,
                  _Outptr_ OrtTypeInfo** type_info);

  /** \brief Get a ::OrtValue tensor stored as an attribute in the graph node.
   *
   * Used in the CreateKernel callback of an OrtCustomOp to get a tensor attribute.
   *
   * \param[in] info ::OrtKernelInfo instance.
   * \param[in] name UTF-8 null-terminated string representing the attribute's name.
   * \param[in] allocator Allocator used to allocate the internal tensor state.
   * \param[out] out Returns newly created ::OrtValue. Must be freed with OrtApi::ReleaseValue,
   *                 which will also free internal tensor state allocated with the provided allocator.
   *
   * \snippet{doc} snippets.dox OrtStatus Return Value
   */
  ORT_API2_STATUS(KernelInfoGetAttribute_tensor, _In_ const OrtKernelInfo* info, _In_z_ const char* name,
                  _Inout_ OrtAllocator* allocator, _Outptr_ OrtValue** out);

  /// @}
  /// \name OrtSessionOptions
  /// Custom operator APIs
  /// @{

  /** \brief Checks if the given session configuration entry exists.
   *
   * The config_key formats are defined in onnxruntime_session_options_config_keys.h
   *
   * Can be used in a custom operator library to check for session configuration entries
   * that target one or more custom operators in the library. Example: The config entry
   * custom_op.myop.some_key targets a custom op named "myop".
   *
   * \param[in] options The ::OrtSessionOptions instance.
   * \param[in] config_key A null-terminated UTF-8 string representation of the configuration key.
   * \param[out] out Pointer set to 1 if the entry exists and 0 otherwise.
   *
   * \snippet{doc} snippets.dox OrtStatus Return Value
   * \since Version 1.14
   */
  ORT_API2_STATUS(HasSessionConfigEntry, _In_ const OrtSessionOptions* options,
                  _In_z_ const char* config_key, _Out_ int* out);

  /** \brief Get a session configuration value.
   *
   * Returns a failure status if the configuration key does not exist.
   * The config_key and the format of config_value are defined in onnxruntime_session_options_config_keys.h
   *
   * If `config_value` is nullptr, the value of `size` is set to the true size of the string
   * value (including null-terminator), and a success status is returned.
   *
   * If the `size` parameter is greater than or equal to the actual string value's size,
   * the value of `size` is set to the true size of the string value, the provided memory
   * is filled with the value's contents, and a success status is returned.
   *
   * If the `size` parameter is less than the actual string value's size and `config_value`
   * is not nullptr, the value of `size` is set to the true size of the string value
   * and a failure status is returned.
   *
   * Can be used in a custom operator library to get session configuration entries
   * that target one or more custom operators in the library. Example: The config entry
   * custom_op.myop.some_key targets a custom op named "myop".
   *
   * \param[in] options The session options.
   * \param[in] config_key A null-terminated UTF-8 string representation of the config key.
   * \param[in] config_value Pointer to memory where the null-terminated UTF-8 string value will be stored.
   * \param[in,out] size Pointer to the size of the `config_value` buffer. See above comments for details.
   *
   * \snippet{doc} snippets.dox OrtStatus Return Value
   * \since Version 1.14
   */
  ORT_API2_STATUS(GetSessionConfigEntry, _In_ const OrtSessionOptions* options,
                  _In_z_ const char* config_key, _Out_ char* config_value, _Inout_ size_t* size);

  /// @}

  /** \brief Append dnnl provider to session options
   *
   * If oneDNN is not available, this function will return failure.
   *
   * \param[in] options
   * \param[in] dnnl_options
   *
   * \snippet{doc} snippets.dox OrtStatus Return Value
   *
   * \since Version 1.15.
   */
  ORT_API2_STATUS(SessionOptionsAppendExecutionProvider_Dnnl,
                  _In_ OrtSessionOptions* options, _In_ const OrtDnnlProviderOptions* dnnl_options);

  /** \brief Create an OrtDnnlProviderOptions
   *
   * \param[out] out Newly created ::OrtDnnlProviderOptions. Must be released with OrtApi::ReleaseDnnlProviderOptions
   *
   * \snippet{doc} snippets.dox OrtStatus Return Value
   *
   * \since Version 1.15.
   */
  ORT_API2_STATUS(CreateDnnlProviderOptions, _Outptr_ OrtDnnlProviderOptions** out);

  /** \brief Set options in a oneDNN Execution Provider.
   *
   * Key should be in null terminated string format of the member of ::OrtDnnlProviderOptions
   * and value should be its related range.
   *
   * For example, key="use_arena" and value="1"
   *
   * \param[in] dnnl_options
   * \param[in] provider_options_keys Array of UTF-8 null-terminated string for provider options keys
   * \param[in] provider_options_values Array of UTF-8 null-terminated string for provider options values
   * \param[in] num_keys Number of elements in the `provider_option_keys` and `provider_options_values` arrays
   *
   * \snippet{doc} snippets.dox OrtStatus Return Value
   *
   * \since Version 1.15.
   */
  ORT_API2_STATUS(UpdateDnnlProviderOptions, _Inout_ OrtDnnlProviderOptions* dnnl_options,
                  _In_reads_(num_keys) const char* const* provider_options_keys,
                  _In_reads_(num_keys) const char* const* provider_options_values,
                  _In_ size_t num_keys);

  /**
   * Get serialized oneDNN provider options string.
   *
   * For example, "use_arena=1;......"
   *
   * \param dnnl_options - OrtDnnlProviderOptions instance
   * \param allocator - a ptr to an instance of OrtAllocator obtained with CreateAllocator() or GetAllocatorWithDefaultOptions()
   *                      the specified allocator will be used to allocate continuous buffers for output strings and lengths.
   * \param ptr - is a UTF-8 null terminated string allocated using 'allocator'. The caller is responsible for using the same allocator to free it.
   *
   * \snippet{doc} snippets.dox OrtStatus Return Value
   *
   * \since Version 1.15.
   */
  ORT_API2_STATUS(GetDnnlProviderOptionsAsString, _In_ const OrtDnnlProviderOptions* dnnl_options, _Inout_ OrtAllocator* allocator, _Outptr_ char** ptr);

  /** \brief Release an ::OrtDnnlProviderOptions
   *
   * \since Version 1.15.
   */
  void(ORT_API_CALL* ReleaseDnnlProviderOptions)(_Frees_ptr_opt_ OrtDnnlProviderOptions* input);

  /// \name OrtKernelInfo
  /// Custom operator APIs.
  /// @{

  /** \brief Get the graph node name from ::OrtKernelInfo.
   *
   * If `out` is nullptr, the value of `size` is set to the size of the name
   * string (including null-terminator), and a success status is returned.
   *
   * If the `size` parameter is greater than or equal to the name string's size,
   * the value of `size` is set to the true size of the string (including null-terminator),
   * the provided memory is filled with the string's contents, and a success status is returned.
   *
   * If the `size` parameter is less than the actual string's size and `out`
   * is not nullptr, the value of `size` is set to the true size of the string
   * and a failure status is returned.
   *
   * Can be used in a custom operator's CreateKernel callback to get the name of the operator's node name in the graph.
   *
   * \param[in] info An instance of ::OrtKernelInfo.
   * \param[out] out Memory location into which to write the UTF-8 null-terminated string representing the name.
   * \param[in,out] size Pointer to the size of the `out` buffer. See above comments for details.
   *
   * \snippet{doc} snippets.dox OrtStatus Return Value
   * \since Version 1.15
   */
  ORT_API2_STATUS(KernelInfo_GetNodeName, _In_ const OrtKernelInfo* info, _Out_ char* out, _Inout_ size_t* size);

  /** \brief Get the session logger from ::OrtKernelInfo.
   *
   * Used in the CreateKernel callback of an OrtCustomOp to get a logger that can be used to log
   * messages.
   *
   * \param[in] info An instance of ::OrtKernelInfo.
   * \param[out] logger Pointer set to the session's ::OrtLogger. Owned by ONNX Runtime, so do not free.
   *
   * \snippet{doc} snippets.dox OrtStatus Return Value
   * \since Version 1.15
   */
  ORT_API2_STATUS(KernelInfo_GetLogger, _In_ const OrtKernelInfo* info, _Outptr_ const OrtLogger** logger);

  /// @}
  /// \name OrtKernelContext
  /// Custom operator APIs.
  /// @{

  /** \brief Get the runtime logger from ::OrtKernelContext.
   *
   * Used in the KernelCompute callback of an OrtCustomOp to get a logger that can be used to log
   * messages during inference.
   *
   * \param[in] context An instance of ::OrtKernelContext.
   * \param[out] logger Pointer set to the kernel context's ::OrtLogger. Owned by ONNX Runtime, so do not free.
   *
   * \snippet{doc} snippets.dox OrtStatus Return Value
   * \since Version 1.15
   */
  ORT_API2_STATUS(KernelContext_GetLogger, _In_ const OrtKernelContext* context, _Outptr_ const OrtLogger** logger);

  /// @}
  /// \name OrtLogger
  /// Custom operator APIs.
  /// @{

  /** \brief Logs a message at the given severity level using the provided ::OrtLogger.
   *
   * Only messages with a severity level equal or greater than the ::OrtLogger's logging severity level
   * are logged. Use OrtApi::Logger_GetLoggingSeverityLevel to get the ::OrtLogger's logging severity
   * level.
   *
   * Can be used in custom operators to log messages with the logger retrieved via OrtApi::KernelInfo_GetLogger.
   *
   * \param[in] logger The ::OrtLogger instance.
   * \param[in] log_severity_level The message's severity level.
   * \param[in] message The message to log.
   * \param[in] file_path The filepath of the file in which the message is logged. Usually the value of ORT_FILE.
   * \param[in] line_number The file line number in which the message is logged. Usually the value of __LINE__.
   * \param[in] func_name The name of the function in which the message is logged. Usually the value of __FUNCTION__.
   *
   * \snippet{doc} snippets.dox OrtStatus Return Value
   * \since Version 1.15
   */
  ORT_API2_STATUS(Logger_LogMessage, _In_ const OrtLogger* logger, OrtLoggingLevel log_severity_level,
                  _In_z_ const char* message, _In_z_ const ORTCHAR_T* file_path, int line_number,
                  _In_z_ const char* func_name);

  /** \brief Get the logging severity level of the ::OrtLogger.
   *
   * Can be used in a custom operator to get the logging serverity level of the ::OrtLogger associated with
   * the ::OrtKernelInfo.
   *
   * \param[in] logger The ::OrtLogger instance.
   * \param[out] out Pointer to variable assigned with the logging severity level on success.
   *
   * \snippet{doc} snippets.dox OrtStatus Return Value
   * \since Version 1.15
   */
  ORT_API2_STATUS(Logger_GetLoggingSeverityLevel, _In_ const OrtLogger* logger, _Out_ OrtLoggingLevel* out);

  /// @}

  /** \brief Get a ::OrtValue tensor stored as a constant initializer in the graph node.
   *
   * Used in the CreateKernel callback of an OrtCustomOp to get a tensor value.
   *
   * \param[in] info ::OrtKernelInfo instance.
   * \param[in] index The node index.
   * \param[out] is_constant Is it a constant node input or not.
   * \param[out] out The OrtValue tensor value.
   *
   * \snippet{doc} snippets.dox OrtStatus Return Value
   *
   * \since Version 1.15.
   */
  ORT_API2_STATUS(KernelInfoGetConstantInput_tensor, _In_ const OrtKernelInfo* info, size_t index, _Out_ int* is_constant, _Outptr_ const OrtValue** out);

  /** \brief Get Optional Type information from an ::OrtTypeInfo
   *
   * This augments ::OrtTypeInfo to return an ::OrtOptionalTypeInfo when the type is optional.
   * The OrtOptionalTypeInfo also has a nested ::OrtTypeInfo that describes the type of the optional value.
   * ::OrtOptionalTypeInfo type can only appear within model metadata to describe inputs/outputs.
   * The actual OrtValues that are supplied in place of optional type inputs should contain
   * specific type that is described by ::OrtOptionalTypeInfo.
   *
   * So the picture: ::OrtTypeInfo -> ::OrtOptionalTypeInfo -> ::OrtTypeInfo (describes the type that can be supplied
   * in place of the optional type when creating the actual ::OrtValue).
   *
   * \param[in] type_info
   * \param[out] out A pointer to the ::OrtOptionalTypeInfo. Do not free this value,
   *                 it is owned by OrtTypeInfo instance. When the type_info does not represent
   *                 optional type, nullptr is returned in out.
   *
   * \snippet{doc} snippets.dox OrtStatus Return Value
   *
   * \since Version 1.15.
   */
  ORT_API2_STATUS(CastTypeInfoToOptionalTypeInfo, _In_ const OrtTypeInfo* type_info,
                  _Outptr_result_maybenull_ const OrtOptionalTypeInfo** out);

  /** \brief Get OrtTypeInfo for the allowed contained type from an ::OrtOptionalTypeInfo.
   *
   * This augments ::OrtOptionalTypeInfo to return an ::OrtTypeInfo for the contained type.
   * The OrtOptionalTypeInfo has a nested ::OrtTypeInfo that describes the type of the optional value.
   * ::OrtOptionalTypeInfo type can only appear within model metadata to describe inputs/outputs.
   * The actual OrtValues that are supplied in place of optional type inputs should contain
   * specific type that is described by the returned ::OrtTypeInfo.
   *
   * \param[in] optional_type_info
   * \param[out] out A pointer to the ::OrtTypeInfo for what the optional value could be.
   * it is owned by OrtOptionalTypeInfo instance.
   *
   * \snippet{doc} snippets.dox OrtStatus Return Value
   *
   * \since Version 1.15.
   */
  ORT_API2_STATUS(GetOptionalContainedTypeInfo, _In_ const OrtOptionalTypeInfo* optional_type_info,
                  _Outptr_ OrtTypeInfo** out);

  /** \brief Set a single string in a string tensor
   *  Do not zero terminate the string data.
   *
   * \param[in] value A string tensor
   * \param[in] index - flat index of the element
   * \param[in] length_in_bytes length of the buffer in utf-8 bytes (without the null terminator)
   * \param[inout] buffer - address of return value
   *
   * \snippet{doc} snippets.dox OrtStatus Return Value
   */
  ORT_API2_STATUS(GetResizedStringTensorElementBuffer, _Inout_ OrtValue* value, _In_ size_t index, _In_ size_t length_in_bytes, _Inout_ char** buffer);

  /** \brief Get Allocator from KernelContext for a specific memoryInfo. Please use C API ReleaseAllocator to release out object
   *
   * \param[in] context OrtKernelContext instance
   * \param[in] mem_info OrtMemoryInfo instance
   * \param[out] out A pointer to OrtAllocator.
   *
   * \snippet{doc} snippets.dox OrtStatus Return Value
   *
   * \since Version 1.15.
   */
  ORT_API2_STATUS(KernelContext_GetAllocator, _In_ const OrtKernelContext* context, _In_ const OrtMemoryInfo* mem_info, _Outptr_ OrtAllocator** out);

  /** \brief Returns a null terminated string of the build info including git info and cxx flags
   *
   * \return UTF-8 encoded version string. Do not deallocate the returned buffer.
   *
   * \since Version 1.15.
   */
  const char*(ORT_API_CALL* GetBuildInfoString)(void);

  /// \name OrtROCMProviderOptions
  /// @{

  /** \brief Create an OrtROCMProviderOptions
   *
   * \param[out] out Newly created ::OrtROCMProviderOptions. Must be released with OrtApi::ReleaseROCMProviderOptions
   *
   * \snippet{doc} snippets.dox OrtStatus Return Value
   *
   * \since Version 1.16.
   */
  ORT_API2_STATUS(CreateROCMProviderOptions, _Outptr_ OrtROCMProviderOptions** out);

  /** \brief Set options in a ROCm Execution Provider.
   *
   * Please refer to https://onnxruntime.ai/docs/execution-providers/ROCm-ExecutionProvider.html
   * to know the available keys and values. Key should be in null terminated string format of the member of
   * ::OrtROCMProviderOptions and value should be its related range.
   *
   * For example, key="device_id" and value="0"
   *
   * \param[in] rocm_options
   * \param[in] provider_options_keys Array of UTF-8 null-terminated string for provider options keys
   * \param[in] provider_options_values Array of UTF-8 null-terminated string for provider options values
   * \param[in] num_keys Number of elements in the `provider_option_keys` and `provider_options_values` arrays
   *
   * \snippet{doc} snippets.dox OrtStatus Return Value
   *
   * \since Version 1.16.
   */
  ORT_API2_STATUS(UpdateROCMProviderOptions, _Inout_ OrtROCMProviderOptions* rocm_options,
                  _In_reads_(num_keys) const char* const* provider_options_keys,
                  _In_reads_(num_keys) const char* const* provider_options_values,
                  _In_ size_t num_keys);

  /**
   * Get serialized ROCm provider options string.
   *
   * For example, "device_id=0;arena_extend_strategy=0;......"
   *
   * \param rocm_options - OrtROCMProviderOptions instance
   * \param allocator - a ptr to an instance of OrtAllocator obtained with CreateAllocator() or GetAllocatorWithDefaultOptions()
   *                      the specified allocator will be used to allocate continuous buffers for output strings and lengths.
   * \param ptr - is a UTF-8 null terminated string allocated using 'allocator'. The caller is responsible for using the same allocator to free it.
   *
   * \snippet{doc} snippets.dox OrtStatus Return Value
   *
   * \since Version 1.16.
   */
  ORT_API2_STATUS(GetROCMProviderOptionsAsString, _In_ const OrtROCMProviderOptions* rocm_options, _Inout_ OrtAllocator* allocator, _Outptr_ char** ptr);

  /** \brief Release an ::OrtROCMProviderOptions
   *
   * \note This is an exception in the naming convention of other Release* functions, as the name of the method does not have the V2 suffix, but the type does
   *
   * \since Version 1.16.
   */
  void(ORT_API_CALL* ReleaseROCMProviderOptions)(_Frees_ptr_opt_ OrtROCMProviderOptions* input);

  /** \brief Create an allocator with specific type and register it with the ::OrtEnv
   *  This API enhance CreateAndRegisterAllocator that it can create an allocator with specific type, not just CPU allocator
   *  Enables sharing the allocator between multiple sessions that use the same env instance.
   *  Lifetime of the created allocator will be valid for the duration of the environment.
   *  Returns an error if an allocator with the same ::OrtMemoryInfo is already registered.
   *  \param[in] env OrtEnv instance
   *  \param[in] provider_type ExecutionProvider type
   *  \param[in] mem_info OrtMemoryInfo instance
   *  \param[in] arena_cfg Arena configuration
   *  \param[in] provider_options_keys key of the provider options map
   *  \param[in] provider_options_values value of the provider options map
   *  \param[in] num_keys Length of the provider options map
   */
  ORT_API2_STATUS(CreateAndRegisterAllocatorV2, _Inout_ OrtEnv* env, _In_ const char* provider_type, _In_ const OrtMemoryInfo* mem_info, _In_ const OrtArenaCfg* arena_cfg,
                  _In_reads_(num_keys) const char* const* provider_options_keys, _In_reads_(num_keys) const char* const* provider_options_values, _In_ size_t num_keys);

  /** \brief Run the model asynchronously in a thread owned by intra op thread pool
   *
   * \param[in] session
   * \param[in] run_options If nullptr, will use a default ::OrtRunOptions
   * \param[in] input_names Array of null terminated UTF8 encoded strings of the input names
   * \param[in] input Array of ::OrtValue%s of the input values
   * \param[in] input_len Number of elements in the input_names and inputs arrays
   * \param[in] output_names Array of null terminated UTF8 encoded strings of the output names
   * \param[in] output_names_len Number of elements in the output_names and outputs array
   * \param[out] output Array of OrtValue* owned by customers, size to output_names_len. It could simply be an array of nullptr
   *             The array will be passed back to run_async_callback
   * \param[in] run_async_callback Callback function on model run completion
   * \param[in] user_data User data that pass back to run_async_callback
   */
  ORT_API2_STATUS(RunAsync, _Inout_ OrtSession* session, _In_opt_ const OrtRunOptions* run_options,
                  _In_reads_(input_len) const char* const* input_names,
                  _In_reads_(input_len) const OrtValue* const* input, size_t input_len,
                  _In_reads_(output_names_len) const char* const* output_names, size_t output_names_len,
                  _Inout_updates_all_(output_names_len) OrtValue** output,
                  _In_ RunAsyncCallbackFn run_async_callback, _In_opt_ void* user_data);

  /**
   * Update TensorRT EP provider option where its data type is pointer, for example 'user_compute_stream'.
   * If the data type of the provider option can be represented by string please use UpdateTensorRTProviderOptions.
   *
   * Note: It's caller's responsibility to properly manage the lifetime of the instance pointed by this pointer.
   *
   * \param tensorrt_options - OrtTensorRTProviderOptionsV2 instance
   * \param key - Name of the provider option
   * \param value - A pointer to the instance that will be assigned to this provider option
   *
   * \since Version 1.16.
   */
  ORT_API2_STATUS(UpdateTensorRTProviderOptionsWithValue, _Inout_ OrtTensorRTProviderOptionsV2* tensorrt_options, _In_ const char* key, _In_ void* value);

  /**
   * Get TensorRT EP provider option where its data type is pointer.
   * If the data type of the provider option can be represented by string please use GetTensorRTProviderOptionsAsString.
   *
   * \param tensorrt_options - OrtTensorRTProviderOptionsV2 instance
   * \param key - Name of the provider option
   * \param ptr - A pointer to the instance that is kept by the provider option
   *
   * \since Version 1.16.
   */
  ORT_API2_STATUS(GetTensorRTProviderOptionsByName, _In_ const OrtTensorRTProviderOptionsV2* tensorrt_options, _In_ const char* key, _Outptr_ void** ptr);

  /**
<<<<<<< HEAD
   * Get a EP resoure. 
   * E.g. a cuda stream or a cublas handle
   *
   * \param context - Kernel context
   * \param resouce_version - Version of the resource
   * \param resource_id - Type of resource
   * \param resource - A pointer to returned resource
   *
   * \since Version 1.16.
  */
  ORT_API2_STATUS(KernelContext_GetResource, _In_ const OrtKernelContext* context, _In_ int resouce_version, _In_ int resource_id, _Outptr_ void** resource);
=======
   * Update CUDA EP provider option where its data type is pointer, for example 'user_compute_stream'.
   * If the data type of the provider option can be represented by string please use UpdateCUDAProviderOptions.
   *
   * Note: It's caller's responsibility to properly manage the lifetime of the instance pointed by this pointer.
   *
   * \param cuda_options - OrtCUDAProviderOptionsV2 instance
   * \param key - Name of the provider option
   * \param value - A pointer to the instance that will be assigned to this provider option
   *
   * \since Version 1.16.
   */
  ORT_API2_STATUS(UpdateCUDAProviderOptionsWithValue, _Inout_ OrtCUDAProviderOptionsV2* cuda_options, _In_ const char* key, _In_ void* value);

  /**
   * Get CUDA EP provider option where its data type is pointer.
   * If the data type of the provider option can be represented by string please use GetCUDAProviderOptionsAsString.
   *
   * \param cuda_options - OrtCUDAProviderOptionsV2 instance
   * \param key - Name of the provider option
   * \param ptr - A pointer to the instance that is kept by the provider option
   *
   * \since Version 1.16.
   */
  ORT_API2_STATUS(GetCUDAProviderOptionsByName, _In_ const OrtCUDAProviderOptionsV2* cuda_options, _In_ const char* key, _Outptr_ void** ptr);
>>>>>>> 2c5d4dce
};

/*
 * Steps to use a custom op:
 *   1 Create an OrtCustomOpDomain with the domain name used by the custom ops
 *   2 Create an OrtCustomOp structure for each op and add them to the domain
 *   3 Call OrtAddCustomOpDomain to add the custom domain of ops to the session options
 */

// Specifies some characteristics of inputs/outputs of custom ops:
// Specify if the inputs/outputs are one of:
// 1) Non-optional (input/output must be present in the node)
// 2) Optional (input/output may be absent in the node)
// 3) Variadic: A variadic input or output specifies N (i.e., the minimum arity) or more operands.
//              Only the last input or output of a custom op may be marked as variadic.
//              The homogeneity of the variadic input or output determines whether all operands must be of the same
//              tensor element type.
typedef enum OrtCustomOpInputOutputCharacteristic {
  INPUT_OUTPUT_REQUIRED = 0,
  INPUT_OUTPUT_OPTIONAL,
  INPUT_OUTPUT_VARIADIC,
} OrtCustomOpInputOutputCharacteristic;

/*
 * The OrtCustomOp structure defines a custom op's schema and its kernel callbacks. The callbacks are filled in by
 * the implementor of the custom op.
 */
struct OrtCustomOp {
  uint32_t version;  // Must be initialized to ORT_API_VERSION

  // This callback creates the kernel, which is a user defined
  // parameter that is passed to the Kernel* callbacks below. It is
  // recommended to use CreateKernelV2 which allows for a safe error
  // propagation by returning an OrtStatusPtr.
  void*(ORT_API_CALL* CreateKernel)(_In_ const struct OrtCustomOp* op, _In_ const OrtApi* api,
                                    _In_ const OrtKernelInfo* info);

  // Returns the name of the op
  const char*(ORT_API_CALL* GetName)(_In_ const struct OrtCustomOp* op);

  // Returns the type of the execution provider, return nullptr to use CPU execution provider
  const char*(ORT_API_CALL* GetExecutionProviderType)(_In_ const struct OrtCustomOp* op);

  // Returns the count and types of the input & output tensors
  ONNXTensorElementDataType(ORT_API_CALL* GetInputType)(_In_ const struct OrtCustomOp* op, _In_ size_t index);
  size_t(ORT_API_CALL* GetInputTypeCount)(_In_ const struct OrtCustomOp* op);
  ONNXTensorElementDataType(ORT_API_CALL* GetOutputType)(_In_ const struct OrtCustomOp* op, _In_ size_t index);
  size_t(ORT_API_CALL* GetOutputTypeCount)(_In_ const struct OrtCustomOp* op);

  // Perform a computation step.  It is recommended to use
  // KernelComputeV2 which allows for a safe error propagation by
  // returning an OrtStatusPtr.
  void(ORT_API_CALL* KernelCompute)(_In_ void* op_kernel, _In_ OrtKernelContext* context);
  void(ORT_API_CALL* KernelDestroy)(_In_ void* op_kernel);

  // Returns the characteristics of the input & output tensors
  OrtCustomOpInputOutputCharacteristic(ORT_API_CALL* GetInputCharacteristic)(_In_ const struct OrtCustomOp* op, _In_ size_t index);
  OrtCustomOpInputOutputCharacteristic(ORT_API_CALL* GetOutputCharacteristic)(_In_ const struct OrtCustomOp* op, _In_ size_t index);

  // Returns the memory type of the input tensors. This API allows the custom op
  // to place the inputs on specific devices. By default, it returns
  // OrtMemTypeDefault, which means the input is placed on the default device for
  // the execution provider. If the inputs need to be with different memory tyeps,
  // this function can be overridden to return the specific memory types.
  OrtMemType(ORT_API_CALL* GetInputMemoryType)(_In_ const struct OrtCustomOp* op, _In_ size_t index);

  // Returns the minimum number of input arguments expected for the variadic input.
  // Applicable only for custom ops that have a variadic input.
  int(ORT_API_CALL* GetVariadicInputMinArity)(_In_ const struct OrtCustomOp* op);

  // Returns true (non-zero) if all arguments of a variadic input have to be of the same type (homogeneous),
  // and false (zero) otherwise.
  // Applicable only for custom ops that have a variadic input.
  int(ORT_API_CALL* GetVariadicInputHomogeneity)(_In_ const struct OrtCustomOp* op);

  // Returns the minimum number of output values expected for the variadic output.
  // Applicable only for custom ops that have a variadic output.
  int(ORT_API_CALL* GetVariadicOutputMinArity)(_In_ const struct OrtCustomOp* op);

  // Returns true (non-zero) if all outputs values of a variadic output have to be of the same type (homogeneous),
  // and false (zero) otherwise.
  // Applicable only for custom ops that have a variadic output.
  int(ORT_API_CALL* GetVariadicOutputHomogeneity)(_In_ const struct OrtCustomOp* op);

  // Create the kernel state which is passed to each compute call.
  OrtStatusPtr(ORT_API_CALL* CreateKernelV2)(_In_ const struct OrtCustomOp* op, _In_ const OrtApi* api,
                                             _In_ const OrtKernelInfo* info,
                                             _Out_ void** kernel);

  // Perform the computation step.
  OrtStatusPtr(ORT_API_CALL* KernelComputeV2)(_In_ void* op_kernel, _In_ OrtKernelContext* context);
};

/*
 * This is the old way to add the CUDA provider to the session, please use SessionOptionsAppendExecutionProvider_CUDA above to access the latest functionality
 * This function always exists, but will only succeed if Onnxruntime was built with CUDA support and the CUDA provider shared library exists
 *
 * \param device_id CUDA device id, starts from zero.
 */
ORT_API_STATUS(OrtSessionOptionsAppendExecutionProvider_CUDA, _In_ OrtSessionOptions* options, int device_id);

/*
 * This is the old way to add the ROCm provider to the session, please use
 * SessionOptionsAppendExecutionProvider_ROCM above to access the latest functionality
 * This function always exists, but will only succeed if Onnxruntime was built with
 * HIP support and the ROCm provider shared library exists
 *
 * \param device_id HIP device id, starts from zero.
 */
ORT_API_STATUS(OrtSessionOptionsAppendExecutionProvider_ROCM, _In_ OrtSessionOptions* options, int device_id);

/*
 * This is the old way to add the MIGraphX provider to the session, please use
 * SessionOptionsAppendExecutionProvider_MIGraphX above to access the latest functionality
 * This function always exists, but will only succeed if Onnxruntime was built with
 * HIP support and the MIGraphX provider shared library exists
 *
 * \param device_id HIP device id, starts from zero.
 */
ORT_API_STATUS(OrtSessionOptionsAppendExecutionProvider_MIGraphX, _In_ OrtSessionOptions* options, int device_id);

/*
 * This is the old way to add the oneDNN provider to the session, please use
 * SessionOptionsAppendExecutionProvider_oneDNN above to access the latest functionality
 * This function always exists, but will only succeed if Onnxruntime was built with
 * oneDNN support and the oneDNN provider shared library exists
 *
 * \param use_arena zero: false. non-zero: true.
 */
ORT_API_STATUS(OrtSessionOptionsAppendExecutionProvider_Dnnl, _In_ OrtSessionOptions* options, int use_arena);

#ifdef __cplusplus
}
#endif
/// @}<|MERGE_RESOLUTION|>--- conflicted
+++ resolved
@@ -4372,8 +4372,33 @@
   ORT_API2_STATUS(GetTensorRTProviderOptionsByName, _In_ const OrtTensorRTProviderOptionsV2* tensorrt_options, _In_ const char* key, _Outptr_ void** ptr);
 
   /**
-<<<<<<< HEAD
-   * Get a EP resoure. 
+   * Update CUDA EP provider option where its data type is pointer, for example 'user_compute_stream'.
+   * If the data type of the provider option can be represented by string please use UpdateCUDAProviderOptions.
+   *
+   * Note: It's caller's responsibility to properly manage the lifetime of the instance pointed by this pointer.
+   *
+   * \param cuda_options - OrtCUDAProviderOptionsV2 instance
+   * \param key - Name of the provider option
+   * \param value - A pointer to the instance that will be assigned to this provider option
+   *
+   * \since Version 1.16.
+   */
+  ORT_API2_STATUS(UpdateCUDAProviderOptionsWithValue, _Inout_ OrtCUDAProviderOptionsV2* cuda_options, _In_ const char* key, _In_ void* value);
+
+  /**
+   * Get CUDA EP provider option where its data type is pointer.
+   * If the data type of the provider option can be represented by string please use GetCUDAProviderOptionsAsString.
+   *
+   * \param cuda_options - OrtCUDAProviderOptionsV2 instance
+   * \param key - Name of the provider option
+   * \param ptr - A pointer to the instance that is kept by the provider option
+   *
+   * \since Version 1.16.
+   */
+  ORT_API2_STATUS(GetCUDAProviderOptionsByName, _In_ const OrtCUDAProviderOptionsV2* cuda_options, _In_ const char* key, _Outptr_ void** ptr);
+
+  /**
+   * Get a EP resoure.
    * E.g. a cuda stream or a cublas handle
    *
    * \param context - Kernel context
@@ -4382,34 +4407,8 @@
    * \param resource - A pointer to returned resource
    *
    * \since Version 1.16.
-  */
+   */
   ORT_API2_STATUS(KernelContext_GetResource, _In_ const OrtKernelContext* context, _In_ int resouce_version, _In_ int resource_id, _Outptr_ void** resource);
-=======
-   * Update CUDA EP provider option where its data type is pointer, for example 'user_compute_stream'.
-   * If the data type of the provider option can be represented by string please use UpdateCUDAProviderOptions.
-   *
-   * Note: It's caller's responsibility to properly manage the lifetime of the instance pointed by this pointer.
-   *
-   * \param cuda_options - OrtCUDAProviderOptionsV2 instance
-   * \param key - Name of the provider option
-   * \param value - A pointer to the instance that will be assigned to this provider option
-   *
-   * \since Version 1.16.
-   */
-  ORT_API2_STATUS(UpdateCUDAProviderOptionsWithValue, _Inout_ OrtCUDAProviderOptionsV2* cuda_options, _In_ const char* key, _In_ void* value);
-
-  /**
-   * Get CUDA EP provider option where its data type is pointer.
-   * If the data type of the provider option can be represented by string please use GetCUDAProviderOptionsAsString.
-   *
-   * \param cuda_options - OrtCUDAProviderOptionsV2 instance
-   * \param key - Name of the provider option
-   * \param ptr - A pointer to the instance that is kept by the provider option
-   *
-   * \since Version 1.16.
-   */
-  ORT_API2_STATUS(GetCUDAProviderOptionsByName, _In_ const OrtCUDAProviderOptionsV2* cuda_options, _In_ const char* key, _Outptr_ void** ptr);
->>>>>>> 2c5d4dce
 };
 
 /*
