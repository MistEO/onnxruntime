--- conflicted
+++ resolved
@@ -1327,60 +1327,6 @@
         SetGoodWorkerHint(thread_id, false);
 
         if (!t) {
-<<<<<<< HEAD
-          // Spin waiting for work. 
-          for (int i = 0; i < spin_count && !t && !cancelled_ && !done_; i++) {
-            if (((i+1)%steal_count == 0)) {
-              t = Steal(StealAttemptKind::TRY_ONE);
-            } else {
-              t = q.PopFront();
-            }
-            onnxruntime::concurrency::SpinPause();
-          }
-
-          if (!t) {
-            td.SetBlocked(
-                  // Pre-block test
-                  [&]() -> bool {
-                    bool should_block = true;
-                    // Number of blocked threads is used as termination condition.
-                    // If we are shutting down and all worker threads blocked without work,
-                    // that's we are done.
-                    if (should_block) {
-                      blocked_++;
-                      if (done_ && blocked_ == num_threads_) {
-                        should_block = false;
-                        // Almost done, but need to re-check queues.
-                        // Consider that all queues are empty and all worker threads are preempted
-                        // right after incrementing blocked_ above. Now a free-standing thread
-                        // submits work and calls destructor (which sets done_). If we don't
-                        // re-check queues, we will exit leaving the work unexecuted.
-                        if (NonEmptyQueueIndex() != -1) {
-                          // Note: we must not pop from queues before we decrement blocked_,
-                          // otherwise the following scenario is possible. Consider that instead
-                          // of checking for emptiness we popped the only element from queues.
-                          // Now other worker threads can start exiting, which is bad if the
-                          // work item submits other work. So we just check emptiness here,
-                          // which ensures that all worker threads exit at the same time.
-                          blocked_--;
-                        } else {
-                          should_exit = true;
-                        }
-                      }
-                    }
-                    return should_block;
-                  },
-                  // Post-block update (executed only if we blocked)
-                  [&]() {
-                    blocked_--;
-                  });
-
-            // Thread just unblocked.  Aside from exit conditions,
-            // either work was pushed to us, or it was pushed to an
-            // overloaded queue
-            if (!t) t = q.PopFront();
-            if (!t) t = Steal(StealAttemptKind::TRY_ALL);
-=======
           // No work passed to us while spinning; make a further full attempt to
           // steal work from other threads prior to blocking.
           if (num_threads_ != 1) {
@@ -1429,7 +1375,6 @@
                 [&]() {
                   blocked_--;
                 });
->>>>>>> b5592856
           }
         }
       }
